/*
   Copyright (C) 2005, 2006, 2007, 2008, 2009, 2010, 2011, 2012
   Her Majesty the Queen in Right of Canada (Communications Research
   Center Canada)

   Copyright (C) 2014
   Matthias P. Braendli, matthias.braendli@mpb.li

    http://opendigitalradio.org
 */
/*
   This file is part of ODR-DabMod.

   ODR-DabMod is free software: you can redistribute it and/or modify
   it under the terms of the GNU General Public License as
   published by the Free Software Foundation, either version 3 of the
   License, or (at your option) any later version.

   ODR-DabMod is distributed in the hope that it will be useful,
   but WITHOUT ANY WARRANTY; without even the implied warranty of
   MERCHANTABILITY or FITNESS FOR A PARTICULAR PURPOSE.  See the
   GNU General Public License for more details.

   You should have received a copy of the GNU General Public License
   along with ODR-DabMod.  If not, see <http://www.gnu.org/licenses/>.
 */

#ifdef HAVE_CONFIG_H
#   include "config.h"
#endif

#include "porting.h"

#include "Log.h"
#include "DabModulator.h"
#include "InputMemory.h"
#include "OutputFile.h"
#if defined(HAVE_OUTPUT_UHD)
#   include "OutputUHD.h"
#endif
#include "OutputZeroMQ.h"
#include "InputReader.h"
#include "PcDebug.h"
#include "TimestampDecoder.h"
#include "FIRFilter.h"
#include "RemoteControl.h"

#include <boost/property_tree/ptree.hpp>
#include <boost/property_tree/ini_parser.hpp>
#include <complex>
#include <string>
#include <stdlib.h>
#include <unistd.h>
#include <stdio.h>
#include <sys/types.h>
#include <sys/stat.h>
#include <stdexcept>
#include <signal.h>

#if HAVE_NETINET_IN_H
#   include <netinet/in.h>
#endif

#if HAVE_DECL__MM_MALLOC
#   include <mm_malloc.h>
#else
#   define memalign(a, b)   malloc(b)
#endif


typedef std::complex<float> complexf;


bool running = true;

void signalHandler(int signalNb)
{
    PDEBUG("signalHandler(%i)\n", signalNb);

    running = false;
}


void printUsage(char* progName, FILE* out = stderr)
{
    fprintf(out, "Welcome to %s %s, compiled at %s, %s\n\n",
            PACKAGE,
#if defined(GITVERSION)
            GITVERSION,
#else
            VERSION,
#endif
            __DATE__, __TIME__);
    fprintf(out, "Usage with configuration file:\n");
    fprintf(out, "\t%s [-C] config_file.ini\n\n", progName);

    fprintf(out, "Usage with command line options:\n");
    fprintf(out, "\t%s"
            " input"
            " (-f filename | -u uhddevice -F frequency) "
            " [-G txgain]"
            " [-o offset]"
            " [-O offsetfile]"
            " [-T filter_taps_file]"
            " [-a gain]"
            " [-c clockrate]"
            " [-g gainMode]"
            " [-h]"
            " [-l]"
            " [-m dabMode]"
            " [-r samplingRate]"
            "\n", progName);
    fprintf(out, "Where:\n");
    fprintf(out, "input:         ETI input filename (default: stdin).\n");
    fprintf(out, "-f name:       Use file output with given filename. (use /dev/stdout for standard output)\n");
    fprintf(out, "-u device:     Use UHD output with given device string. (use "" for default device)\n");
    fprintf(out, "-F frequency:  Set the transmit frequency when using UHD output. (mandatory option when using UHD)\n");
    fprintf(out, "-G txgain:     Set the transmit gain for the UHD driver (default: 0)\n");
    fprintf(out, "-o:            (UHD only) Set the timestamp offset added to the timestamp in the ETI. The offset is a double.\n");
    fprintf(out, "-O:            (UHD only) Set the file containing the timestamp offset added to the timestamp in the ETI.\n"
                                 "The file is read every six seconds, and must contain a double value.\n");
    fprintf(out, "                  Specifying either -o or -O has two implications: It enables synchronous transmission,\n"
                 "                  requiring an external REFCLK and PPS signal and frames that do not contain a valid timestamp\n"
                 "                  get muted.\n\n");
    fprintf(out, "-T taps_file:  Enable filtering before the output, using the specified file containing the filter taps.\n");
    fprintf(out, "-a gain:       Apply digital amplitude gain.\n");
    fprintf(out, "-c rate:       Set the DAC clock rate and enable Cic Equalisation.\n");
    fprintf(out, "-g:            Set computation gain mode: "
            "%u FIX, %u MAX, %u VAR\n", GAIN_FIX, GAIN_MAX, GAIN_VAR);
    fprintf(out, "-h:            Print this help.\n");
    fprintf(out, "-l:            Loop file when reach end of file.\n");
    fprintf(out, "-m mode:       Set DAB mode: (0: auto, 1-4: force).\n");
    fprintf(out, "-r rate:       Set output sampling rate (default: 2048000).\n");
}


void printVersion(FILE *out = stderr)
{
    fprintf(out, "Welcome to %s %s, compiled at %s, %s\n\n",
            PACKAGE, VERSION, __DATE__, __TIME__);
    fprintf(out,
            "    ODR-DabMod is copyright (C) Her Majesty the Queen in Right of Canada,\n"
            "    2009, 2010, 2011, 2012 Communications Research Centre (CRC),\n"
            "     and\n"
            "    Copyright (C) 2014 Matthias P. Braendli, matthias.braendli@mpb.li\n"
            "\n"
            "    http://opendigitalradio.org\n"
            "\n"
            "    This program is available free of charge and is licensed to you on a\n"
            "    non-exclusive basis; you may not redistribute it.\n"
            "\n"
            "    This program is provided \"AS IS\" in the hope that it will be useful, but\n"
            "    WITHOUT ANY WARRANTY with respect to its accurancy or usefulness; witout\n"
            "    even the implied warranty of MERCHANTABILITY or FITNESS FOR A PARTICULAR\n"
            "    PURPOSE and NONINFRINGEMENT.\n"
            "\n"
            "    In no event shall CRC be LIABLE for any LOSS, DAMAGE or COST that may be\n"
            "    incurred in connection with the use of this software.\n"
            "\n"
#if USE_KISS_FFT
            "ODR-DabMod makes use of the following open source packages:\n"
            "    Kiss FFT v1.2.9 (Revised BSD) - http://kissfft.sourceforge.net/\n"
#endif
           );

}


int main(int argc, char* argv[])
{
    int ret = 0;
    bool loop = false;
    std::string inputName = "";
    std::string inputTransport = "file";

    std::string outputName;
    int useZeroMQOutput = 0;
    int useFileOutput = 0;
    int useUHDOutput = 0;

    uint64_t frame = 0;
    size_t outputRate = 2048000;
    size_t clockRate = 0;
    unsigned dabMode = 0;
    float digitalgain = 1.0f;
    float normalise = 1.0f;
    GainMode gainMode = GAIN_VAR;
    Buffer data;

    std::string filterTapsFilename = "";

    // Two configuration sources exist: command line and (new) INI file
    bool use_configuration_cmdline = false;
    bool use_configuration_file = false;
    std::string configuration_file;

#if defined(HAVE_OUTPUT_UHD)
    OutputUHDConfig outputuhd_conf;
#endif

    // To handle the timestamp offset of the modulator
    struct modulator_offset_config modconf;
    modconf.use_offset_file = false;
    modconf.use_offset_fixed = false;
    modconf.delay_calculation_pipeline_stages = 0;

    Flowgraph* flowgraph = NULL;
    DabModulator* modulator = NULL;
    InputMemory* input = NULL;
    ModOutput* output = NULL;

    RemoteControllers rcs;

    Logger logger;
    InputFileReader inputFileReader(logger);
#if defined(HAVE_INPUT_ZEROMQ)
    InputZeroMQReader inputZeroMQReader(logger);
#endif
    InputReader* inputReader;

    signal(SIGINT, signalHandler);

    // Set timezone to UTC
    setenv("TZ", "", 1);
    tzset();

    while (true) {
        int c = getopt(argc, argv, "a:C:c:f:F:g:G:hlm:o:O:r:T:u:V");
        if (c == -1) {
            break;
        }

        if (c != 'C') {
            use_configuration_cmdline = true;
        }

        switch (c) {
        case 'C':
            use_configuration_file = true;
            configuration_file = optarg;
            break;

        case 'a':
            digitalgain = strtof(optarg, NULL);
            break;
        case 'c':
            clockRate = strtol(optarg, NULL, 0);
            break;
        case 'f':
#if defined(HAVE_OUTPUT_UHD)
            if (useUHDOutput) {
                fprintf(stderr, "Options -u and -f are mutually exclusive\n");
                goto END_MAIN;
            }
#endif
            outputName = optarg;
            useFileOutput = 1;
            break;
        case 'F':
#if defined(HAVE_OUTPUT_UHD)
            outputuhd_conf.frequency = strtof(optarg, NULL);
#endif
            break;
        case 'g':
            gainMode = (GainMode)strtol(optarg, NULL, 0);
            break;
        case 'G':
#if defined(HAVE_OUTPUT_UHD)
            outputuhd_conf.txgain = strtod(optarg, NULL);
#endif
            break;
        case 'l':
            loop = true;
            break;
        case 'o':
            if (modconf.use_offset_file)
            {
                fprintf(stderr, "Options -o and -O are mutually exclusive\n");
                goto END_MAIN;
            }
            modconf.use_offset_fixed = true;
            modconf.offset_fixed = strtod(optarg, NULL);
#if defined(HAVE_OUTPUT_UHD)
            outputuhd_conf.enableSync = true;
#endif
            break;
        case 'O':
            if (modconf.use_offset_fixed)
            {
                fprintf(stderr, "Options -o and -O are mutually exclusive\n");
                goto END_MAIN;
            }
            modconf.use_offset_file = true;
            modconf.offset_filename = std::string(optarg);
#if defined(HAVE_OUTPUT_UHD)
            outputuhd_conf.enableSync = true;
#endif
            break;
        case 'm':
            dabMode = strtol(optarg, NULL, 0);
            break;
        case 'r':
            outputRate = strtol(optarg, NULL, 0);
            break;
        case 'T':
            filterTapsFilename = optarg;
            break;
        case 'u':
#if defined(HAVE_OUTPUT_UHD)
            if (useFileOutput) {
                fprintf(stderr, "Options -u and -f are mutually exclusive\n");
                goto END_MAIN;
            }
            outputuhd_conf.device = optarg;
            useUHDOutput = 1;
#endif
            break;
        case 'V':
            printVersion();
            goto END_MAIN;
            break;
        case '?':
        case 'h':
            printUsage(argv[0]);
            goto END_MAIN;
            break;
        default:
            fprintf(stderr, "Option '%c' not coded yet!\n", c);
            ret = -1;
            goto END_MAIN;
        }
    }

    std::cerr << "ODR-DabMod version " <<
#if defined(GITVERSION)
            GITVERSION
#else
            VERSION
#endif
            << std::endl;

    std::cerr << "Using FFT library " <<
#if defined(USE_FFTW)
        "FFTW" <<
#endif
#if defined(USE_KISS_FFT)
        "Kiss FFT" <<
#endif
#if defined(USE_SIMD)
        " (with fft_simd)" <<
#endif
        "\n";

    std::cerr << "Compiled with features: " <<
#if defined(HAVE_INPUT_ZEROMQ)
        "input_zeromq " <<
#endif
#if defined(HAVE_OUTPUT_UHD)
        "output_uhd " <<
#endif
#if defined(HAVE_OUTPUT_ZEROMQ)
        "output_zeromq " <<
#endif
        "\n";

    if (use_configuration_file && use_configuration_cmdline) {
        fprintf(stderr, "Warning: configuration file and command line parameters are defined:\n\t"
                        "Command line parameters override settings in the configuration file !\n");
    }

    // No argument given ? You can't be serious ! Show usage.
    if (argc == 1) {
        printUsage(argv[0]);
        goto END_MAIN;
    }

    // If only one argument is given, interpret as configuration file name
    if (argc == 2) {
        use_configuration_file = true;
        configuration_file = argv[1];
    }

    if (use_configuration_file) {
        // First read parameters from the file
        using boost::property_tree::ptree;
        ptree pt;

        try {
            read_ini(configuration_file, pt);
        }
        catch (boost::property_tree::ini_parser::ini_parser_error &e)
        {
            fprintf(stderr, "Error, cannot read configuration file '%s'\n", configuration_file.c_str());
            goto END_MAIN;
        }

        // remote controller:
        if (pt.get("remotecontrol.telnet", 0) == 1) {
            try {
                int telnetport = pt.get<int>("remotecontrol.telnetport");
                RemoteControllerTelnet* telnetrc = new RemoteControllerTelnet(telnetport);
                rcs.add_controller(telnetrc);
            }
            catch (std::exception &e) {
                std::cerr << "Error: " << e.what() << "\n";
                std::cerr << "       telnet remote control enabled, but no telnetport defined.\n";
                goto END_MAIN;
            }
        }

#if defined(HAVE_INPUT_ZEROMQ)
        if (pt.get("remotecontrol.zmqctrl", 0) == 1) {
            try {
                std::string zmqCtrlEndpoint = pt.get("remotecontrol.zmqctrlendpoint", "");
                std::cerr << "ZmqCtrlEndpoint: " << zmqCtrlEndpoint << std::endl;
                RemoteControllerZmq* zmqrc = new RemoteControllerZmq(zmqCtrlEndpoint);
                rcs.add_controller(zmqrc);
            }
            catch (std::exception &e) {
                std::cerr << "Error: " << e.what() << "\n";
                std::cerr << "       zmq remote control enabled, but no endpoint defined.\n";
                goto END_MAIN;
            }
        }
#endif

        // input params:
        if (pt.get("input.loop", 0) == 1) {
            loop = true;
        }

        inputTransport = pt.get("input.transport", "file");
        inputName = pt.get("input.source", "/dev/stdin");

        // log parameters:
        if (pt.get("log.syslog", 0) == 1) {
            LogToSyslog* log_syslog = new LogToSyslog();
            logger.register_backend(log_syslog);
        }

        if (pt.get("log.filelog", 0) == 1) {
            std::string logfilename;
            try {
                 logfilename = pt.get<std::string>("log.filename");
            }
            catch (std::exception &e) {
                std::cerr << "Error: " << e.what() << "\n";
                std::cerr << "       Configuration enables file log, but does not specify log filename\n";
                goto END_MAIN;
            }

            LogToFile* log_file = new LogToFile(logfilename);
            logger.register_backend(log_file);
        }


        // modulator parameters:
        gainMode = (GainMode)pt.get("modulator.gainmode", 0);
        dabMode = pt.get("modulator.mode", dabMode);
        clockRate = pt.get("modulator.dac_clk_rate", (size_t)0);
        digitalgain = pt.get("modulator.digital_gain", digitalgain);
        outputRate = pt.get("modulator.rate", outputRate);

        // FIR Filter parameters:
        if (pt.get("firfilter.enabled", 0) == 1) {
            try {
                filterTapsFilename = pt.get<std::string>("firfilter.filtertapsfile");
            }
            catch (std::exception &e) {
                std::cerr << "Error: " << e.what() << "\n";
                std::cerr << "       Configuration enables firfilter, but does not specify filter taps file\n";
                goto END_MAIN;
            }
        }

        // Output options
        std::string output_selected;
        try {
             output_selected = pt.get<std::string>("output.output");
        }
        catch (std::exception &e) {
            std::cerr << "Error: " << e.what() << "\n";
            std::cerr << "       Configuration does not specify output\n";
            goto END_MAIN;
        }

        if (output_selected == "file") {
            try {
                outputName = pt.get<std::string>("fileoutput.filename");
            }
            catch (std::exception &e) {
                std::cerr << "Error: " << e.what() << "\n";
                std::cerr << "       Configuration does not specify file name for file output\n";
                goto END_MAIN;
            }
            useFileOutput = 1;
        }
#if defined(HAVE_OUTPUT_UHD)
        else if (output_selected == "uhd") {
            outputuhd_conf.device = pt.get("uhdoutput.device", "");
            outputuhd_conf.usrpType = pt.get("uhdoutput.type", "");
            outputuhd_conf.subDevice = pt.get("uhdoutput.subdevice", "");
            outputuhd_conf.masterClockRate = pt.get<long>("uhdoutput.master_clock_rate", 0);

            if (outputuhd_conf.device.find("master_clock_rate") != std::string::npos) {
                std::cerr << "Warning:"
                    "setting master_clock_rate in [uhd] device is deprecated !\n";
            }

            if (outputuhd_conf.device.find("type=") != std::string::npos) {
                std::cerr << "Warning:"
                    "setting type in [uhd] device is deprecated !\n";
            }

            outputuhd_conf.txgain = pt.get("uhdoutput.txgain", 0.0);
            outputuhd_conf.frequency = pt.get<double>("uhdoutput.frequency", 0);
            std::string chan = pt.get<std::string>("uhdoutput.channel", "");

            if (outputuhd_conf.frequency == 0 && chan == "") {
                std::cerr << "       UHD output enabled, but neither frequency nor channel defined.\n";
                goto END_MAIN;
            }
            else if (outputuhd_conf.frequency == 0) {
                double freq;
                if      (chan == "5A") freq = 174928000;
                else if (chan == "5B") freq = 176640000;
                else if (chan == "5C") freq = 178352000;
                else if (chan == "5D") freq = 180064000;
                else if (chan == "6A") freq = 181936000;
                else if (chan == "6B") freq = 183648000;
                else if (chan == "6C") freq = 185360000;
                else if (chan == "6D") freq = 187072000;
                else if (chan == "7A") freq = 188928000;
                else if (chan == "7B") freq = 190640000;
                else if (chan == "7C") freq = 192352000;
                else if (chan == "7D") freq = 194064000;
                else if (chan == "8A") freq = 195936000;
                else if (chan == "8B") freq = 197648000;
                else if (chan == "8C") freq = 199360000;
                else if (chan == "8D") freq = 201072000;
                else if (chan == "9A") freq = 202928000;
                else if (chan == "9B") freq = 204640000;
                else if (chan == "9C") freq = 206352000;
                else if (chan == "9D") freq = 208064000;
                else if (chan == "10A") freq = 209936000;
                else if (chan == "10B") freq = 211648000;
                else if (chan == "10C") freq = 213360000;
                else if (chan == "10D") freq = 215072000;
                else if (chan == "11A") freq = 216928000;
                else if (chan == "11B") freq = 218640000;
                else if (chan == "11C") freq = 220352000;
                else if (chan == "11D") freq = 222064000;
                else if (chan == "12A") freq = 223936000;
                else if (chan == "12B") freq = 225648000;
                else if (chan == "12C") freq = 227360000;
                else if (chan == "12D") freq = 229072000;
                else if (chan == "13A") freq = 230784000;
                else if (chan == "13B") freq = 232496000;
                else if (chan == "13C") freq = 234208000;
                else if (chan == "13D") freq = 235776000;
                else if (chan == "13E") freq = 237488000;
                else if (chan == "13F") freq = 239200000;
                else {
                    std::cerr << "       UHD output: channel " << chan << " does not exist in table\n";
                    goto END_MAIN;
                }
                outputuhd_conf.frequency = freq;
            }
            else if (outputuhd_conf.frequency != 0 && chan != "") {
                std::cerr << "       UHD output: cannot define both frequency and channel.\n";
                goto END_MAIN;
            }


            outputuhd_conf.refclk_src = pt.get("uhdoutput.refclk_source", "int");
            outputuhd_conf.pps_src = pt.get("uhdoutput.pps_source", "int");
            outputuhd_conf.pps_polarity = pt.get("uhdoutput.pps_polarity", "pos");

            std::string behave = pt.get("uhdoutput.behaviour_refclk_lock_lost", "ignore");

            if (behave == "crash") {
                outputuhd_conf.refclk_lock_loss_behaviour = CRASH;
            }
            else if (behave == "ignore") {
                outputuhd_conf.refclk_lock_loss_behaviour = IGNORE;
            }
            else {
                std::cerr << "Error: UHD output: behaviour_refclk_lock_lost invalid." << std::endl;
                goto END_MAIN;
            }

            useUHDOutput = 1;
        }
#endif
#if defined(HAVE_OUTPUT_ZEROMQ)
        else if (output_selected == "zmq") {
            outputName = pt.get<std::string>("zmqoutput.listen");
            useZeroMQOutput = 1;
        }
#endif
        else {
            std::cerr << "Error: Invalid output defined.\n";
            goto END_MAIN;
        }

#if defined(HAVE_OUTPUT_UHD)
        outputuhd_conf.enableSync = (pt.get("delaymanagement.synchronous", 0) == 1);
        if (outputuhd_conf.enableSync) {
            try {
                std::string delay_mgmt = pt.get<std::string>("delaymanagement.management");
                if (delay_mgmt == "fixed") {
                    modconf.offset_fixed = pt.get<double>("delaymanagement.fixedoffset");
                    modconf.use_offset_fixed = true;
                }
                else if (delay_mgmt == "dynamic") {
                    modconf.offset_filename = pt.get<std::string>("delaymanagement.dynamicoffsetfile");
                    modconf.use_offset_file = true;
                }
                else {
                    throw std::runtime_error("invalid management value");
                }
            }
            catch (std::exception &e) {
                std::cerr << "Error: " << e.what() << "\n";
                std::cerr << "       Synchronised transmission enabled, but delay management specification is incomplete.\n";
                goto END_MAIN;
            }
        }

        outputuhd_conf.muteNoTimestamps = (pt.get("delaymanagement.mutenotimestamps", 0) == 1);
#endif
    }
<<<<<<< HEAD
    if (rcs.get_no_controllers() == 0) {
=======

    if (!rc) {
>>>>>>> 94c1f63b
        logger.level(warn) << "No Remote-Control started";
        rcs.add_controller(new RemoteControllerDummy());
    }


    logger.level(info) << "Starting up";

    if (!(modconf.use_offset_file || modconf.use_offset_fixed)) {
        logger.level(debug) << "No Modulator offset defined, setting to 0";
        modconf.use_offset_fixed = true;
        modconf.offset_fixed = 0;
    }

    // When using the FIRFilter, increase the modulator offset pipelining delay
    // by the correct amount
    if (filterTapsFilename != "") {
        modconf.delay_calculation_pipeline_stages += FIRFILTER_PIPELINE_DELAY;
    }

    // Setting ETI input filename
    if (use_configuration_cmdline && inputName == "") {
        if (optind < argc) {
            inputName = argv[optind++];

            if (inputName.substr(0, 4) == "zmq+" &&
                inputName.find("://") != std::string::npos) {
                // if the name starts with zmq+XYZ://somewhere:port
                inputTransport = "zeromq";
            }
        }
        else {
            inputName = "/dev/stdin";
        }
    }

    // Checking unused arguments
    if (use_configuration_cmdline && optind != argc) {
        fprintf(stderr, "Invalid arguments:");
        while (optind != argc) {
            fprintf(stderr, " %s", argv[optind++]);
        }
        fprintf(stderr, "\n");
        printUsage(argv[0]);
        ret = -1;
        logger.level(error) << "Received invalid command line arguments";
        goto END_MAIN;
    }

    if (!useFileOutput && !useUHDOutput && !useZeroMQOutput) {
        logger.level(error) << "Output not specified";
        fprintf(stderr, "Must specify output !");
        goto END_MAIN;
    }

    // Print settings
    fprintf(stderr, "Input\n");
    fprintf(stderr, "  Type: %s\n", inputTransport.c_str());
    fprintf(stderr, "  Source: %s\n", inputName.c_str());
    fprintf(stderr, "Output\n");

    if (useFileOutput) {
        fprintf(stderr, "  Name: %s\n", outputName.c_str());
    }
#if defined(HAVE_OUTPUT_UHD)
    else if (useUHDOutput) {
        fprintf(stderr, " UHD\n"
                        "  Device: %s\n"
                        "  Type: %s\n"
                        "  master_clock_rate: %ld\n",
                outputuhd_conf.device.c_str(),
                outputuhd_conf.usrpType.c_str(),
                outputuhd_conf.masterClockRate);
    }
#endif
    else if (useZeroMQOutput) {
        fprintf(stderr, " ZeroMQ\n"
                        "  Listening on: %s\n",
                        outputName.c_str());
    }

    fprintf(stderr, "  Sampling rate: ");
    if (outputRate > 1000) {
        if (outputRate > 1000000) {
            fprintf(stderr, "%.4g MHz\n", outputRate / 1000000.0f);
        } else {
            fprintf(stderr, "%.4g kHz\n", outputRate / 1000.0f);
        }
    } else {
        fprintf(stderr, "%zu Hz\n", outputRate);
    }

    if (inputTransport == "file") {
        // Opening ETI input file
        if (inputFileReader.Open(inputName, loop) == -1) {
            fprintf(stderr, "Unable to open input file!\n");
            logger.level(error) << "Unable to open input file!";
            ret = -1;
            goto END_MAIN;
        }

        inputReader = &inputFileReader;
    }
    else if (inputTransport == "zeromq") {
#if !defined(HAVE_INPUT_ZEROMQ)
        fprintf(stderr, "Error, ZeroMQ input transport selected, but not compiled in!\n");
        ret = -1;
        goto END_MAIN;
#else
        // The URL might start with zmq+tcp://
        if (inputName.substr(0, 4) == "zmq+") {
            inputZeroMQReader.Open(inputName.substr(4));
        }
        else {
            inputZeroMQReader.Open(inputName);
        }
        inputReader = &inputZeroMQReader;
#endif
    }
    else
    {
        fprintf(stderr, "Error, invalid input transport %s selected!\n", inputTransport.c_str());
        ret = -1;
        goto END_MAIN;
    }


    if (useFileOutput) {
        // Opening COFDM output file
        output = new OutputFile(outputName);
    }
#if defined(HAVE_OUTPUT_UHD)
    else if (useUHDOutput) {

        /* UHD requires the input I and Q samples to be in the interval
         * [-1.0,1.0], otherwise they get truncated, which creates very
         * wide-spectrum spikes. Depending on the Transmission Mode, the
         * Gain Mode and the sample rate (and maybe other parameters), the
         * samples can have peaks up to about 48000. The value of 50000
         * should guarantee that with a digital gain of 1.0, UHD never clips
         * our samples.
         */
        normalise = 1.0f/50000.0f;

        outputuhd_conf.sampleRate = outputRate;
        try {
            output = new OutputUHD(outputuhd_conf, logger);
            ((OutputUHD*)output)->enrol_at(rcs);
        }
        catch (std::exception& e) {
            logger.level(error) << "UHD initialisation failed:" << e.what();
            goto END_MAIN;
        }
    }
#endif
#if defined(HAVE_OUTPUT_ZEROMQ)
    else if (useZeroMQOutput) {
        /* We normalise the same way as for the UHD output */
        normalise = 1.0f/50000.0f;

        output = new OutputZeroMQ(outputName);
    }
#endif

    flowgraph = new Flowgraph();
    data.setLength(6144);
    input = new InputMemory(&data);
    modulator = new DabModulator(modconf, &rcs, logger, outputRate, clockRate,
            dabMode, gainMode, digitalgain, normalise, filterTapsFilename);
    flowgraph->connect(input, modulator);
    flowgraph->connect(modulator, output);

#if defined(HAVE_OUTPUT_UHD)
    if (useUHDOutput) {
        ((OutputUHD*)output)->setETIReader(modulator->getEtiReader());
    }
#endif

    inputReader->PrintInfo();

    try {
        while (running) {

            int framesize;

            PDEBUG("*****************************************\n");
            PDEBUG("* Starting main loop\n");
            PDEBUG("*****************************************\n");
            while ((framesize = inputReader->GetNextFrame(data.getData())) > 0) {
                if (!running) {
                    break;
                }

                frame++;

                PDEBUG("*****************************************\n");
                PDEBUG("* Read frame %lu\n", frame);
                PDEBUG("*****************************************\n");

                ////////////////////////////////////////////////////////////////
                // Proccessing data
                ////////////////////////////////////////////////////////////////
                flowgraph->run();

                /* Check every once in a while if the remote control
                 * is still working */
                if (rcs.get_no_controllers() > 0 && (frame % 250) == 0) {
                    rcs.check_faults();
                }
            }
            if (framesize == 0) {
                fprintf(stderr, "End of file reached.\n");
            }
            else {
                fprintf(stderr, "Input read error.\n");
            }
            running = false;
        }
    } catch (std::exception& e) {
        fprintf(stderr, "EXCEPTION: %s\n", e.what());
        ret = -1;
    }

END_MAIN:
    ////////////////////////////////////////////////////////////////////////
    // Cleaning things
    ////////////////////////////////////////////////////////////////////////
    fprintf(stderr, "\n\n");
    fprintf(stderr, "%lu DAB frames encoded\n", frame);
    fprintf(stderr, "%f seconds encoded\n", (float)frame * 0.024f);

    fprintf(stderr, "\nCleaning flowgraph...\n");
    delete flowgraph;

    // Cif
    fprintf(stderr, "\nCleaning buffers...\n");

    logger.level(info) << "Terminating";

    return ret;
}
<|MERGE_RESOLUTION|>--- conflicted
+++ resolved
@@ -630,12 +630,8 @@
         outputuhd_conf.muteNoTimestamps = (pt.get("delaymanagement.mutenotimestamps", 0) == 1);
 #endif
     }
-<<<<<<< HEAD
+
     if (rcs.get_no_controllers() == 0) {
-=======
-
-    if (!rc) {
->>>>>>> 94c1f63b
         logger.level(warn) << "No Remote-Control started";
         rcs.add_controller(new RemoteControllerDummy());
     }
