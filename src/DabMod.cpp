/*
   Copyright (C) 2005, 2006, 2007, 2008, 2009, 2010, 2011, 2012
   Her Majesty the Queen in Right of Canada (Communications Research
   Center Canada)

   Copyright (C) 2017
   Matthias P. Braendli, matthias.braendli@mpb.li

    http://opendigitalradio.org
 */
/*
   This file is part of ODR-DabMod.

   ODR-DabMod is free software: you can redistribute it and/or modify
   it under the terms of the GNU General Public License as
   published by the Free Software Foundation, either version 3 of the
   License, or (at your option) any later version.

   ODR-DabMod is distributed in the hope that it will be useful,
   but WITHOUT ANY WARRANTY; without even the implied warranty of
   MERCHANTABILITY or FITNESS FOR A PARTICULAR PURPOSE.  See the
   GNU General Public License for more details.

   You should have received a copy of the GNU General Public License
   along with ODR-DabMod.  If not, see <http://www.gnu.org/licenses/>.
 */

#ifdef HAVE_CONFIG_H
#   include "config.h"
#endif

#include "porting.h"
#include "Utils.h"
#include "Log.h"
#include "DabModulator.h"
#include "InputMemory.h"
#include "OutputFile.h"
#include "FormatConverter.h"
#if defined(HAVE_OUTPUT_UHD)
#   include "OutputUHD.h"
#endif
#if defined(HAVE_SOAPYSDR)
#   include "OutputSoapy.h"
#endif
#include "OutputZeroMQ.h"
#include "InputReader.h"
#include "PcDebug.h"
#include "TimestampDecoder.h"
#include "FIRFilter.h"
#include "RemoteControl.h"
#include "ConfigParser.h"

#include <memory>
#include <complex>
#include <string>
#include <stdlib.h>
#include <stdio.h>
#include <sys/types.h>
#include <sys/stat.h>
#include <stdexcept>
#include <signal.h>

#if HAVE_NETINET_IN_H
#   include <netinet/in.h>
#endif

#if HAVE_DECL__MM_MALLOC
#   include <mm_malloc.h>
#else
#   define memalign(a, b)   malloc(b)
#endif


/* UHD requires the input I and Q samples to be in the interval
 * [-1.0,1.0], otherwise they get truncated, which creates very
 * wide-spectrum spikes. Depending on the Transmission Mode, the
 * Gain Mode and the sample rate (and maybe other parameters), the
 * samples can have peaks up to about 48000. The value of 50000
 * should guarantee that with a digital gain of 1.0, UHD never clips
 * our samples.
 */
static const float normalise_factor = 50000.0f;

typedef std::complex<float> complexf;

using namespace std;

volatile sig_atomic_t running = 1;

void signalHandler(int signalNb)
{
    PDEBUG("signalHandler(%i)\n", signalNb);

    running = 0;
}

struct modulator_data
{
    modulator_data() :
        inputReader(nullptr),
        framecount(0),
        flowgraph(nullptr),
        etiReader(nullptr) {}

    InputReader* inputReader;
    Buffer data;
    uint64_t framecount;

    Flowgraph* flowgraph;
    EtiReader* etiReader;
};

enum class run_modulator_state_t {
    failure,    // Corresponds to all failures
    normal_end, // Number of frames to modulate was reached
    again,      // ZeroMQ overrun
    reconfigure // Some sort of change of configuration we cannot handle happened
};

run_modulator_state_t run_modulator(modulator_data& m);

static void printModSettings(const mod_settings_t& mod_settings)
{
<<<<<<< HEAD
=======
    string gainMode_minuscule(gainMode_setting);
    std::transform(gainMode_minuscule.begin(), gainMode_minuscule.end(), gainMode_minuscule.begin(), ::tolower);

    if (gainMode_minuscule == "0" or gainMode_minuscule == "fix") { return GainMode::GAIN_FIX; }
    else if (gainMode_minuscule == "1" or gainMode_minuscule == "max") { return GainMode::GAIN_MAX; }
    else if (gainMode_minuscule == "2" or gainMode_minuscule == "var") { return GainMode::GAIN_VAR; }

    cerr << "Modulator gainmode setting '" << gainMode_setting << "' not recognised." << endl;
    throw std::runtime_error("Configuration error");
}

int launch_modulator(int argc, char* argv[])
{
    int ret = 0;
    bool loop = false;
    std::string inputName = "";
    std::string inputTransport = "file";
    unsigned inputMaxFramesQueued = ZMQ_INPUT_MAX_FRAME_QUEUE;
    float edi_max_delay_ms = 0.0f;

    std::string outputName;
    int useZeroMQOutput = 0;
    std::string zmqOutputSocketType = "";
    int useFileOutput = 0;
    std::string fileOutputFormat = "complexf";
    int useUHDOutput = 0;
    int useSoapyOutput = 0;

    size_t outputRate = 2048000;
    size_t clockRate = 0;
    unsigned dabMode = 0;
    float digitalgain = 1.0f;
    float normalise = 1.0f;
    GainMode gainMode = GainMode::GAIN_VAR;

    tii_config_t tiiConfig;

    /* UHD requires the input I and Q samples to be in the interval
     * [-1.0,1.0], otherwise they get truncated, which creates very
     * wide-spectrum spikes. Depending on the Transmission Mode, the
     * Gain Mode and the sample rate (and maybe other parameters), the
     * samples can have peaks up to about 48000. The value of 50000
     * should guarantee that with a digital gain of 1.0, UHD never clips
     * our samples.
     */
    const float normalise_factor = 50000.0f;

    std::string filterTapsFilename = "";

    // Two configuration sources exist: command line and (new) INI file
    bool use_configuration_cmdline = false;
    bool use_configuration_file = false;
    std::string configuration_file;

#if defined(HAVE_OUTPUT_UHD)
    OutputUHDConfig outputuhd_conf;
#endif

#if defined(HAVE_SOAPYSDR)
    OutputSoapyConfig outputsoapy_conf;
#endif

    modulator_data m;

    // To handle the timestamp offset of the modulator
    unsigned tist_delay_stages = 0;
    double   tist_offset_s = 0.0;

    auto flowgraph = make_shared<Flowgraph>();
    shared_ptr<FormatConverter> format_converter;
    shared_ptr<ModOutput> output;

    m.rcs = &rcs;

    bool run_again = true;

    InputFileReader inputFileReader;
#if defined(HAVE_ZEROMQ)
    auto inputZeroMQReader = make_shared<InputZeroMQReader>();
#endif

    auto inputTcpReader = make_shared<InputTcpReader>();

    struct sigaction sa;
    memset(&sa, 0, sizeof(struct sigaction));
    sa.sa_handler = &signalHandler;

    if (sigaction(SIGINT, &sa, NULL) == -1) {
        perror("sigaction");
        return EXIT_FAILURE;
    }

    while (true) {
        int c = getopt(argc, argv, "a:C:c:f:F:g:G:hlm:o:O:r:T:u:V");
        if (c == -1) {
            break;
        }

        if (c != 'C') {
            use_configuration_cmdline = true;
        }

        switch (c) {
        case 'C':
            use_configuration_file = true;
            configuration_file = optarg;
            break;

        case 'a':
            digitalgain = strtof(optarg, NULL);
            break;
        case 'c':
            clockRate = strtol(optarg, NULL, 0);
            break;
        case 'f':
#if defined(HAVE_OUTPUT_UHD)
            if (useUHDOutput) {
                fprintf(stderr, "Options -u and -f are mutually exclusive\n");
                throw std::invalid_argument("Invalid command line options");
            }
#endif
            outputName = optarg;
            useFileOutput = 1;
            break;
        case 'F':
#if defined(HAVE_OUTPUT_UHD)
            outputuhd_conf.frequency = strtof(optarg, NULL);
#endif
            break;
        case 'g':
            gainMode = parse_gainmode(optarg);
            break;
        case 'G':
#if defined(HAVE_OUTPUT_UHD)
            outputuhd_conf.txgain = strtod(optarg, NULL);
#endif
            break;
        case 'l':
            loop = true;
            break;
        case 'o':
            tist_offset_s = strtod(optarg, NULL);
#if defined(HAVE_OUTPUT_UHD)
            outputuhd_conf.enableSync = true;
#endif
            break;
        case 'm':
            dabMode = strtol(optarg, NULL, 0);
            break;
        case 'r':
            outputRate = strtol(optarg, NULL, 0);
            break;
        case 'T':
            filterTapsFilename = optarg;
            break;
        case 'u':
#if defined(HAVE_OUTPUT_UHD)
            if (useFileOutput) {
                fprintf(stderr, "Options -u and -f are mutually exclusive\n");
                throw std::invalid_argument("Invalid command line options");
            }
            outputuhd_conf.device = optarg;
            outputuhd_conf.refclk_src = "internal";
            outputuhd_conf.pps_src = "none";
            outputuhd_conf.pps_polarity = "pos";
            useUHDOutput = 1;
#endif
            break;
        case 'V':
            printVersion();
            throw std::invalid_argument("");
            break;
        case '?':
        case 'h':
            printUsage(argv[0]);
            throw std::invalid_argument("");
            break;
        default:
            fprintf(stderr, "Option '%c' not coded yet!\n", c);
            ret = -1;
            throw std::invalid_argument("Invalid command line options");
        }
    }

    std::cerr << "ODR-DabMod version " <<
#if defined(GITVERSION)
            GITVERSION
#else
            VERSION
#endif
            << std::endl;

    std::cerr << "Compiled with features: " <<
#if defined(HAVE_ZEROMQ)
        "zeromq " <<
#endif
#if defined(HAVE_OUTPUT_UHD)
        "output_uhd " <<
#endif
#if defined(HAVE_SOAPYSDR)
        "output_soapysdr " <<
#endif
#if defined(__FAST_MATH__)
        "fast-math" <<
#endif
        "\n";

    if (use_configuration_file && use_configuration_cmdline) {
        fprintf(stderr, "Warning: configuration file and command line parameters are defined:\n\t"
                        "Command line parameters override settings in the configuration file !\n");
    }

    // No argument given ? You can't be serious ! Show usage.
    if (argc == 1) {
        printUsage(argv[0]);
        throw std::invalid_argument("Invalid command line options");
    }

    // If only one argument is given, interpret as configuration file name
    if (argc == 2) {
        use_configuration_file = true;
        configuration_file = argv[1];
    }

    if (use_configuration_file) {
        // First read parameters from the file
        using boost::property_tree::ptree;
        ptree pt;

        try {
            read_ini(configuration_file, pt);
        }
        catch (boost::property_tree::ini_parser::ini_parser_error &e)
        {
            std::cerr << "Error, cannot read configuration file '" << configuration_file.c_str() << "'" << std::endl;
            std::cerr << "       " << e.what() << std::endl;
            throw std::runtime_error("Cannot read configuration file");
        }

        // remote controller:
        if (pt.get("remotecontrol.telnet", 0) == 1) {
            try {
                int telnetport = pt.get<int>("remotecontrol.telnetport");
                auto telnetrc = make_shared<RemoteControllerTelnet>(telnetport);
                rcs.add_controller(telnetrc);
            }
            catch (std::exception &e) {
                std::cerr << "Error: " << e.what() << "\n";
                std::cerr << "       telnet remote control enabled, but no telnetport defined.\n";
                throw std::runtime_error("Configuration error");
            }
        }

#if defined(HAVE_ZEROMQ)
        if (pt.get("remotecontrol.zmqctrl", 0) == 1) {
            try {
                std::string zmqCtrlEndpoint = pt.get("remotecontrol.zmqctrlendpoint", "");
                std::cerr << "ZmqCtrlEndpoint: " << zmqCtrlEndpoint << std::endl;
                auto zmqrc = make_shared<RemoteControllerZmq>(zmqCtrlEndpoint);
                rcs.add_controller(zmqrc);
            }
            catch (std::exception &e) {
                std::cerr << "Error: " << e.what() << "\n";
                std::cerr << "       zmq remote control enabled, but no endpoint defined.\n";
                throw std::runtime_error("Configuration error");
            }
        }
#endif

        // input params:
        if (pt.get("input.loop", 0) == 1) {
            loop = true;
        }

        inputTransport = pt.get("input.transport", "file");
        inputMaxFramesQueued = pt.get("input.max_frames_queued",
                ZMQ_INPUT_MAX_FRAME_QUEUE);

        edi_max_delay_ms = pt.get("input.edi_max_delay", 0.0f);

        inputName = pt.get("input.source", "/dev/stdin");

        // log parameters:
        if (pt.get("log.syslog", 0) == 1) {
            LogToSyslog* log_syslog = new LogToSyslog();
            etiLog.register_backend(log_syslog);
        }

        if (pt.get("log.filelog", 0) == 1) {
            std::string logfilename;
            try {
                 logfilename = pt.get<std::string>("log.filename");
            }
            catch (std::exception &e) {
                std::cerr << "Error: " << e.what() << "\n";
                std::cerr << "       Configuration enables file log, but does not specify log filename\n";
                throw std::runtime_error("Configuration error");
            }

            LogToFile* log_file = new LogToFile(logfilename);
            etiLog.register_backend(log_file);
        }

        auto trace_filename = pt.get<std::string>("log.trace", "");
        if (not trace_filename.empty()) {
            LogTracer* tracer = new LogTracer(trace_filename);
            etiLog.register_backend(tracer);
        }


        // modulator parameters:
        const string gainMode_setting = pt.get("modulator.gainmode", "var");
        gainMode = parse_gainmode(gainMode_setting);

        dabMode = pt.get("modulator.mode", dabMode);
        clockRate = pt.get("modulator.dac_clk_rate", (size_t)0);
        digitalgain = pt.get("modulator.digital_gain", digitalgain);
        outputRate = pt.get("modulator.rate", outputRate);

        // FIR Filter parameters:
        if (pt.get("firfilter.enabled", 0) == 1) {
            filterTapsFilename = pt.get<std::string>("firfilter.filtertapsfile", "default");
        }

        // Output options
        std::string output_selected;
        try {
             output_selected = pt.get<std::string>("output.output");
        }
        catch (std::exception &e) {
            std::cerr << "Error: " << e.what() << "\n";
            std::cerr << "       Configuration does not specify output\n";
            throw std::runtime_error("Configuration error");
        }

        if (output_selected == "file") {
            try {
                outputName = pt.get<std::string>("fileoutput.filename");
            }
            catch (std::exception &e) {
                std::cerr << "Error: " << e.what() << "\n";
                std::cerr << "       Configuration does not specify file name for file output\n";
                throw std::runtime_error("Configuration error");
            }
            useFileOutput = 1;

            fileOutputFormat = pt.get("fileoutput.format", fileOutputFormat);
        }
#if defined(HAVE_OUTPUT_UHD)
        else if (output_selected == "uhd") {
            outputuhd_conf.device = pt.get("uhdoutput.device", "");
            outputuhd_conf.usrpType = pt.get("uhdoutput.type", "");
            outputuhd_conf.subDevice = pt.get("uhdoutput.subdevice", "");
            outputuhd_conf.masterClockRate = pt.get<long>("uhdoutput.master_clock_rate", 0);

            if (outputuhd_conf.device.find("master_clock_rate") != std::string::npos) {
                std::cerr << "Warning:"
                    "setting master_clock_rate in [uhd] device is deprecated !\n";
            }

            if (outputuhd_conf.device.find("type=") != std::string::npos) {
                std::cerr << "Warning:"
                    "setting type in [uhd] device is deprecated !\n";
            }

            outputuhd_conf.txgain = pt.get("uhdoutput.txgain", 0.0);
            outputuhd_conf.frequency = pt.get<double>("uhdoutput.frequency", 0);
            std::string chan = pt.get<std::string>("uhdoutput.channel", "");
            outputuhd_conf.dabMode = dabMode;

            if (outputuhd_conf.frequency == 0 && chan == "") {
                std::cerr << "       UHD output enabled, but neither frequency nor channel defined.\n";
                throw std::runtime_error("Configuration error");
            }
            else if (outputuhd_conf.frequency == 0) {
                outputuhd_conf.frequency = parseChannel(chan);
            }
            else if (outputuhd_conf.frequency != 0 && chan != "") {
                std::cerr << "       UHD output: cannot define both frequency and channel.\n";
                throw std::runtime_error("Configuration error");
            }

            outputuhd_conf.lo_offset = pt.get<double>("uhdoutput.lo_offset", 0);

            outputuhd_conf.refclk_src = pt.get("uhdoutput.refclk_source", "internal");
            outputuhd_conf.pps_src = pt.get("uhdoutput.pps_source", "none");
            outputuhd_conf.pps_polarity = pt.get("uhdoutput.pps_polarity", "pos");

            std::string behave = pt.get("uhdoutput.behaviour_refclk_lock_lost", "ignore");

            if (behave == "crash") {
                outputuhd_conf.refclk_lock_loss_behaviour = CRASH;
            }
            else if (behave == "ignore") {
                outputuhd_conf.refclk_lock_loss_behaviour = IGNORE;
            }
            else {
                std::cerr << "Error: UHD output: behaviour_refclk_lock_lost invalid." << std::endl;
                throw std::runtime_error("Configuration error");
            }

            outputuhd_conf.maxGPSHoldoverTime = pt.get("uhdoutput.max_gps_holdover_time", 0);

            useUHDOutput = 1;
        }
#endif
#if defined(HAVE_SOAPYSDR)
        else if (output_selected == "soapysdr") {
            outputsoapy_conf.device = pt.get("soapyoutput.device", "");
            outputsoapy_conf.masterClockRate = pt.get<long>("soapyoutput.master_clock_rate", 0);

            outputsoapy_conf.txgain = pt.get("soapyoutput.txgain", 0.0);
            outputsoapy_conf.frequency = pt.get<double>("soapyoutput.frequency", 0);
            std::string chan = pt.get<std::string>("soapyoutput.channel", "");
            outputsoapy_conf.dabMode = dabMode;

            if (outputsoapy_conf.frequency == 0 && chan == "") {
                std::cerr << "       soapy output enabled, but neither frequency nor channel defined.\n";
                throw std::runtime_error("Configuration error");
            }
            else if (outputsoapy_conf.frequency == 0) {
                outputsoapy_conf.frequency =  parseChannel(chan);
            }
            else if (outputsoapy_conf.frequency != 0 && chan != "") {
                std::cerr << "       soapy output: cannot define both frequency and channel.\n";
                throw std::runtime_error("Configuration error");
            }

            useSoapyOutput = 1;
        }
#endif
#if defined(HAVE_ZEROMQ)
        else if (output_selected == "zmq") {
            outputName = pt.get<std::string>("zmqoutput.listen");
            zmqOutputSocketType = pt.get<std::string>("zmqoutput.socket_type");
            useZeroMQOutput = 1;
        }
#endif
        else {
            std::cerr << "Error: Invalid output defined.\n";
            throw std::runtime_error("Configuration error");
        }

#if defined(HAVE_OUTPUT_UHD)
        outputuhd_conf.enableSync = (pt.get("delaymanagement.synchronous", 0) == 1);
        if (outputuhd_conf.enableSync) {
            std::string delay_mgmt = pt.get<std::string>("delaymanagement.management", "");
            std::string fixedoffset = pt.get<std::string>("delaymanagement.fixedoffset", "");
            std::string offset_filename = pt.get<std::string>("delaymanagement.dynamicoffsetfile", "");

            if (not(delay_mgmt.empty() and fixedoffset.empty() and offset_filename.empty())) {
                std::cerr << "Warning: you are using the old config syntax for the offset management.\n";
                std::cerr << "         Please see the example.ini configuration for the new settings.\n";
            }

            try {
                tist_offset_s = pt.get<double>("delaymanagement.offset");
            }
            catch (std::exception &e) {
                std::cerr << "Error: delaymanagement: synchronous is enabled, but no offset defined!\n";
                throw std::runtime_error("Configuration error");
            }
        }

        outputuhd_conf.muteNoTimestamps = (pt.get("delaymanagement.mutenotimestamps", 0) == 1);
#endif

        /* Read TII parameters from config file */
        tiiConfig.enable       = pt.get("tii.enable", 0);
        tiiConfig.comb         = pt.get("tii.comb", 0);
        tiiConfig.pattern      = pt.get("tii.pattern", 0);
        tiiConfig.old_variant  = pt.get("tii.old_variant", 0);
    }

    etiLog.level(info) << "Starting up version " <<
#if defined(GITVERSION)
            GITVERSION;
#else
            VERSION;
#endif


    // When using the FIRFilter, increase the modulator offset pipelining delay
    // by the correct amount
    if (not filterTapsFilename.empty()) {
        tist_delay_stages += FIRFILTER_PIPELINE_DELAY;
    }

    // Setting ETI input filename
    if (use_configuration_cmdline && inputName == "") {
        if (optind < argc) {
            inputName = argv[optind++];

            if (inputName.substr(0, 4) == "zmq+" &&
                inputName.find("://") != std::string::npos) {
                // if the name starts with zmq+XYZ://somewhere:port
                inputTransport = "zeromq";
            }
            else if (inputName.substr(0, 6) == "tcp://") {
                inputTransport = "tcp";
            }
            else if (inputName.substr(0, 6) == "udp://") {
                inputTransport = "edi";
            }
        }
        else {
            inputName = "/dev/stdin";
        }
    }

    // Checking unused arguments
    if (use_configuration_cmdline && optind != argc) {
        fprintf(stderr, "Invalid arguments:");
        while (optind != argc) {
            fprintf(stderr, " %s", argv[optind++]);
        }
        fprintf(stderr, "\n");
        printUsage(argv[0]);
        ret = -1;
        etiLog.level(error) << "Received invalid command line arguments";
        throw std::invalid_argument("Invalid command line options");
    }

    if (!useFileOutput && !useUHDOutput && !useZeroMQOutput && !useSoapyOutput) {
        etiLog.level(error) << "Output not specified";
        fprintf(stderr, "Must specify output !");
        throw std::runtime_error("Configuration error");
    }

>>>>>>> 0bdb1ce8
    // Print settings
    fprintf(stderr, "Input\n");
    fprintf(stderr, "  Type: %s\n", mod_settings.inputTransport.c_str());
    fprintf(stderr, "  Source: %s\n", mod_settings.inputName.c_str());
    fprintf(stderr, "Output\n");

    if (mod_settings.useFileOutput) {
        fprintf(stderr, "  Name: %s\n", mod_settings.outputName.c_str());
    }
#if defined(HAVE_OUTPUT_UHD)
    else if (mod_settings.useUHDOutput) {
        fprintf(stderr, " UHD\n"
                        "  Device: %s\n"
                        "  Type: %s\n"
                        "  master_clock_rate: %ld\n"
                        "  refclk: %s\n"
                        "  pps source: %s\n",
                mod_settings.outputuhd_conf.device.c_str(),
                mod_settings.outputuhd_conf.usrpType.c_str(),
                mod_settings.outputuhd_conf.masterClockRate,
                mod_settings.outputuhd_conf.refclk_src.c_str(),
                mod_settings.outputuhd_conf.pps_src.c_str());
    }
#endif
#if defined(HAVE_SOAPYSDR)
    else if (mod_settings.useSoapyOutput) {
        fprintf(stderr, " SoapySDR\n"
                        "  Device: %s\n"
                        "  master_clock_rate: %ld\n",
                mod_settings.outputsoapy_conf.device.c_str(),
                mod_settings.outputsoapy_conf.masterClockRate);
    }
#endif
    else if (mod_settings.useZeroMQOutput) {
        fprintf(stderr, " ZeroMQ\n"
                        "  Listening on: %s\n"
                        "  Socket type : %s\n",
                        mod_settings.outputName.c_str(),
                        mod_settings.zmqOutputSocketType.c_str());
    }

    fprintf(stderr, "  Sampling rate: ");
    if (mod_settings.outputRate > 1000) {
        if (mod_settings.outputRate > 1000000) {
            fprintf(stderr, "%.4g MHz\n", mod_settings.outputRate / 1000000.0f);
        } else {
            fprintf(stderr, "%.4g kHz\n", mod_settings.outputRate / 1000.0f);
        }
    } else {
        fprintf(stderr, "%zu Hz\n", mod_settings.outputRate);
    }
}

static shared_ptr<ModOutput> prepare_output(
        mod_settings_t& s)
{
    shared_ptr<ModOutput> output;

    if (s.useFileOutput) {
        if (s.fileOutputFormat == "complexf") {
            output = make_shared<OutputFile>(s.outputName);
        }
        else if (s.fileOutputFormat == "s8") {
            // We must normalise the samples to the interval [-127.0; 127.0]
            s.normalise = 127.0f / normalise_factor;

            output = make_shared<OutputFile>(s.outputName);
        }
    }
#if defined(HAVE_OUTPUT_UHD)
    else if (s.useUHDOutput) {
        s.normalise = 1.0f / normalise_factor;
        s.outputuhd_conf.sampleRate = s.outputRate;
        output = make_shared<OutputUHD>(s.outputuhd_conf);
        rcs.enrol((OutputUHD*)output.get());
    }
#endif
#if defined(HAVE_SOAPYSDR)
    else if (s.useSoapyOutput) {
        /* We normalise the same way as for the UHD output */
        s.normalise = 1.0f / normalise_factor;
        s.outputsoapy_conf.sampleRate = s.outputRate;
        output = make_shared<OutputSoapy>(s.outputsoapy_conf);
        rcs.enrol((OutputSoapy*)output.get());
    }
#endif
#if defined(HAVE_ZEROMQ)
    else if (s.useZeroMQOutput) {
        /* We normalise the same way as for the UHD output */
        s.normalise = 1.0f / normalise_factor;
        if (s.zmqOutputSocketType == "pub") {
            output = make_shared<OutputZeroMQ>(s.outputName, ZMQ_PUB);
        }
        else if (s.zmqOutputSocketType == "rep") {
            output = make_shared<OutputZeroMQ>(s.outputName, ZMQ_REP);
        }
        else {
            std::stringstream ss;
            ss << "ZeroMQ output socket type " << s.zmqOutputSocketType << " invalid";
            throw std::invalid_argument(ss.str());
        }
    }
#endif

    return output;
}

int launch_modulator(int argc, char* argv[])
{
    int ret = 0;

    struct sigaction sa;
    memset(&sa, 0, sizeof(struct sigaction));
    sa.sa_handler = &signalHandler;

    if (sigaction(SIGINT, &sa, NULL) == -1) {
        perror("sigaction");
        return EXIT_FAILURE;
    }

    // Set timezone to UTC
    setenv("TZ", "", 1);
    tzset();

    mod_settings_t mod_settings;
    parse_args(argc, argv, mod_settings);

    printStartupInfo();

    if (not (mod_settings.useFileOutput or
             mod_settings.useUHDOutput or
             mod_settings.useZeroMQOutput or
             mod_settings.useSoapyOutput)) {
        etiLog.level(error) << "Output not specified";
        fprintf(stderr, "Must specify output !");
        throw std::runtime_error("Configuration error");
    }

    // When using the FIRFilter, increase the modulator offset pipelining delay
    // by the correct amount
    if (not mod_settings.filterTapsFilename.empty()) {
        mod_settings.tist_delay_stages += FIRFILTER_PIPELINE_DELAY;
    }

    printModSettings(mod_settings);

    modulator_data m;

    shared_ptr<FormatConverter> format_converter;
    if (mod_settings.useFileOutput and mod_settings.fileOutputFormat == "s8") {
        format_converter = make_shared<FormatConverter>();
    }

    auto output = prepare_output(mod_settings);

    // Set thread priority to realtime
    if (int r = set_realtime_prio(1)) {
        etiLog.level(error) << "Could not set priority for modulator:" << r;
    }
    set_thread_name("modulator");

    if (mod_settings.inputTransport == "edi") {
        EdiReader ediReader(mod_settings.tist_offset_s, mod_settings.tist_delay_stages);
        EdiDecoder::ETIDecoder ediInput(ediReader, false);
        if (mod_settings.edi_max_delay_ms > 0.0f) {
            // setMaxDelay wants number of AF packets, which correspond to 24ms ETI frames
            ediInput.setMaxDelay(lroundf(mod_settings.edi_max_delay_ms / 24.0f));
        }
        EdiUdpInput ediUdpInput(ediInput);

        ediUdpInput.Open(mod_settings.inputName);
        if (not ediUdpInput.isEnabled()) {
            etiLog.level(error) << "inputTransport is edi, but ediUdpInput is not enabled";
            return -1;
        }
        Flowgraph flowgraph;

        auto modulator = make_shared<DabModulator>(
                ediReader,
                mod_settings.tiiConfig,
                mod_settings.outputRate,
                mod_settings.clockRate,
                mod_settings.dabMode,
                mod_settings.gainMode,
                mod_settings.digitalgain,
                mod_settings.normalise,
                mod_settings.filterTapsFilename);

        if (format_converter) {
            flowgraph.connect(modulator, format_converter);
            flowgraph.connect(format_converter, output);
        }
        else {
            flowgraph.connect(modulator, output);
        }

#if defined(HAVE_OUTPUT_UHD)
        if (mod_settings.useUHDOutput) {
            ((OutputUHD*)output.get())->setETISource(modulator->getEtiSource());
        }
#endif
#if defined(HAVE_SOAPYSDR)
        if (mod_settings.useSoapyOutput) {
            ((OutputSoapy*)output.get())->setETISource(modulator->getEtiSource());
        }
#endif

        size_t framecount = 0;

        while (running) {
            while (not ediReader.isFrameReady()) {
                bool success = ediUdpInput.rxPacket();
                if (not success) {
                    running = false;
                    break;
                }
            }
            framecount++;
            flowgraph.run();
            ediReader.clearFrame();

            /* Check every once in a while if the remote control
             * is still working */
            if ((framecount % 250) == 0) {
                rcs.check_faults();
            }
        }
    }
    else {
        shared_ptr<InputReader> inputReader;

        if (mod_settings.inputTransport == "file") {
            auto inputFileReader = make_shared<InputFileReader>();

            // Opening ETI input file
            if (inputFileReader->Open(mod_settings.inputName, mod_settings.loop) == -1) {
                fprintf(stderr, "Unable to open input file!\n");
                etiLog.level(error) << "Unable to open input file!";
                ret = -1;
                throw std::runtime_error("Unable to open input");
            }

            inputReader = inputFileReader;
        }
        else if (mod_settings.inputTransport == "zeromq") {
#if !defined(HAVE_ZEROMQ)
            fprintf(stderr, "Error, ZeroMQ input transport selected, but not compiled in!\n");
            ret = -1;
            throw std::runtime_error("Unable to open input");
#else
            auto inputZeroMQReader = make_shared<InputZeroMQReader>();
            inputZeroMQReader->Open(mod_settings.inputName, mod_settings.inputMaxFramesQueued);
            inputReader = inputZeroMQReader;
#endif
        }
        else if (mod_settings.inputTransport == "tcp") {
            auto inputTcpReader = make_shared<InputTcpReader>();
            inputTcpReader->Open(mod_settings.inputName);
            inputReader = inputTcpReader;
        }
        else
        {
            fprintf(stderr, "Error, invalid input transport %s selected!\n", mod_settings.inputTransport.c_str());
            ret = -1;
            throw std::runtime_error("Unable to open input");
        }

        bool run_again = true;

        while (run_again) {
            Flowgraph flowgraph;

            m.inputReader = inputReader.get();
            m.flowgraph = &flowgraph;
            m.data.setLength(6144);

            EtiReader etiReader(mod_settings.tist_offset_s, mod_settings.tist_delay_stages);
            m.etiReader = &etiReader;

            auto input = make_shared<InputMemory>(&m.data);
            auto modulator = make_shared<DabModulator>(
                    etiReader,
                    mod_settings.tiiConfig,
                    mod_settings.outputRate,
                    mod_settings.clockRate,
                    mod_settings.dabMode,
                    mod_settings.gainMode,
                    mod_settings.digitalgain,
                    mod_settings.normalise,
                    mod_settings.filterTapsFilename);

            if (format_converter) {
                flowgraph.connect(modulator, format_converter);
                flowgraph.connect(format_converter, output);
            }
            else {
                flowgraph.connect(modulator, output);
            }

#if defined(HAVE_OUTPUT_UHD)
            if (mod_settings.useUHDOutput) {
                ((OutputUHD*)output.get())->setETISource(modulator->getEtiSource());
            }
#endif
#if defined(HAVE_SOAPYSDR)
            if (mod_settings.useSoapyOutput) {
                ((OutputSoapy*)output.get())->setETISource(modulator->getEtiSource());
            }
#endif

            inputReader->PrintInfo();

            run_modulator_state_t st = run_modulator(m);
            etiLog.log(trace, "DABMOD,run_modulator() = %d", st);

            switch (st) {
                case run_modulator_state_t::failure:
                    etiLog.level(error) << "Modulator failure.";
                    run_again = false;
                    ret = 1;
                    break;
                case run_modulator_state_t::again:
                    etiLog.level(warn) << "Restart modulator.";
                    run_again = false;
                    if (auto in = dynamic_pointer_cast<InputFileReader>(inputReader)) {
                        if (in->Open(mod_settings.inputName, mod_settings.loop) == -1) {
                            etiLog.level(error) << "Unable to open input file!";
                            ret = 1;
                        }
                        else {
                            run_again = true;
                        }
                    }
#if defined(HAVE_ZEROMQ)
                    else if (auto in = dynamic_pointer_cast<InputZeroMQReader>(inputReader)) {
                        run_again = true;
                        // Create a new input reader
                        auto inputZeroMQReader = make_shared<InputZeroMQReader>();
                        inputZeroMQReader->Open(mod_settings.inputName, mod_settings.inputMaxFramesQueued);
                        inputReader = inputZeroMQReader;
                    }
#endif
                    else if (auto in = dynamic_pointer_cast<InputTcpReader>(inputReader)) {
                        auto inputTcpReader = make_shared<InputTcpReader>();
                        inputTcpReader->Open(mod_settings.inputName);
                        inputReader = inputTcpReader;
                    }
                    break;
                case run_modulator_state_t::reconfigure:
                    etiLog.level(warn) << "Detected change in ensemble configuration.";
                    /* We can keep the input in this care */
                    run_again = true;
                    break;
                case run_modulator_state_t::normal_end:
                default:
                    etiLog.level(info) << "modulator stopped.";
                    ret = 0;
                    run_again = false;
                    break;
            }

            fprintf(stderr, "\n\n");
            etiLog.level(info) << m.framecount << " DAB frames encoded";
            etiLog.level(info) << ((float)m.framecount * 0.024f) << " seconds encoded";

            m.data.setLength(0);
        }
    }

    etiLog.level(info) << "Terminating";
    return ret;
}

run_modulator_state_t run_modulator(modulator_data& m)
{
    auto ret = run_modulator_state_t::failure;
    try {
        while (running) {

            int framesize;

            PDEBUG("*****************************************\n");
            PDEBUG("* Starting main loop\n");
            PDEBUG("*****************************************\n");
            while ((framesize = m.inputReader->GetNextFrame(m.data.getData())) > 0) {
                if (!running) {
                    break;
                }

                m.framecount++;

                PDEBUG("*****************************************\n");
                PDEBUG("* Read frame %lu\n", m.framecount);
                PDEBUG("*****************************************\n");

                const int eti_bytes_read = m.etiReader->loadEtiData(m.data);
                if ((size_t)eti_bytes_read != m.data.getLength()) {
                    etiLog.level(error) << "ETI frame incompletely read";
                    throw std::runtime_error("ETI read error");
                }

                m.flowgraph->run();

                /* Check every once in a while if the remote control
                 * is still working */
                if ((m.framecount % 250) == 0) {
                    rcs.check_faults();
                }
            }
            if (framesize == 0) {
                etiLog.level(info) << "End of file reached.";
            }
            else {
                etiLog.level(error) << "Input read error.";
            }
            running = 0;
            ret = run_modulator_state_t::normal_end;
        }
    } catch (zmq_input_overflow& e) {
        // The ZeroMQ input has overflowed its buffer
        etiLog.level(warn) << e.what();
        ret = run_modulator_state_t::again;
    } catch (std::out_of_range& e) {
        // One of the DSP blocks has detected an invalid change
        // or value in some settings. This can be due to a multiplex
        // reconfiguration.
        etiLog.level(warn) << e.what();
        ret = run_modulator_state_t::reconfigure;
    } catch (std::exception& e) {
        etiLog.level(error) << "Exception caught: " << e.what();
        ret = run_modulator_state_t::failure;
    }

    return ret;
}

int main(int argc, char* argv[])
{
    // Set timezone to UTC
    setenv("TZ", "", 1);
    tzset();

    try {
        return launch_modulator(argc, argv);
    }
    catch (std::invalid_argument& e) {
        std::string what(e.what());
        if (not what.empty()) {
            std::cerr << "Modulator error: " << what << std::endl;
        }
    }
    catch (std::runtime_error& e) {
        std::cerr << "Modulator runtime error: " << e.what() << std::endl;
    }
}
<|MERGE_RESOLUTION|>--- conflicted
+++ resolved
@@ -121,538 +121,6 @@
 
 static void printModSettings(const mod_settings_t& mod_settings)
 {
-<<<<<<< HEAD
-=======
-    string gainMode_minuscule(gainMode_setting);
-    std::transform(gainMode_minuscule.begin(), gainMode_minuscule.end(), gainMode_minuscule.begin(), ::tolower);
-
-    if (gainMode_minuscule == "0" or gainMode_minuscule == "fix") { return GainMode::GAIN_FIX; }
-    else if (gainMode_minuscule == "1" or gainMode_minuscule == "max") { return GainMode::GAIN_MAX; }
-    else if (gainMode_minuscule == "2" or gainMode_minuscule == "var") { return GainMode::GAIN_VAR; }
-
-    cerr << "Modulator gainmode setting '" << gainMode_setting << "' not recognised." << endl;
-    throw std::runtime_error("Configuration error");
-}
-
-int launch_modulator(int argc, char* argv[])
-{
-    int ret = 0;
-    bool loop = false;
-    std::string inputName = "";
-    std::string inputTransport = "file";
-    unsigned inputMaxFramesQueued = ZMQ_INPUT_MAX_FRAME_QUEUE;
-    float edi_max_delay_ms = 0.0f;
-
-    std::string outputName;
-    int useZeroMQOutput = 0;
-    std::string zmqOutputSocketType = "";
-    int useFileOutput = 0;
-    std::string fileOutputFormat = "complexf";
-    int useUHDOutput = 0;
-    int useSoapyOutput = 0;
-
-    size_t outputRate = 2048000;
-    size_t clockRate = 0;
-    unsigned dabMode = 0;
-    float digitalgain = 1.0f;
-    float normalise = 1.0f;
-    GainMode gainMode = GainMode::GAIN_VAR;
-
-    tii_config_t tiiConfig;
-
-    /* UHD requires the input I and Q samples to be in the interval
-     * [-1.0,1.0], otherwise they get truncated, which creates very
-     * wide-spectrum spikes. Depending on the Transmission Mode, the
-     * Gain Mode and the sample rate (and maybe other parameters), the
-     * samples can have peaks up to about 48000. The value of 50000
-     * should guarantee that with a digital gain of 1.0, UHD never clips
-     * our samples.
-     */
-    const float normalise_factor = 50000.0f;
-
-    std::string filterTapsFilename = "";
-
-    // Two configuration sources exist: command line and (new) INI file
-    bool use_configuration_cmdline = false;
-    bool use_configuration_file = false;
-    std::string configuration_file;
-
-#if defined(HAVE_OUTPUT_UHD)
-    OutputUHDConfig outputuhd_conf;
-#endif
-
-#if defined(HAVE_SOAPYSDR)
-    OutputSoapyConfig outputsoapy_conf;
-#endif
-
-    modulator_data m;
-
-    // To handle the timestamp offset of the modulator
-    unsigned tist_delay_stages = 0;
-    double   tist_offset_s = 0.0;
-
-    auto flowgraph = make_shared<Flowgraph>();
-    shared_ptr<FormatConverter> format_converter;
-    shared_ptr<ModOutput> output;
-
-    m.rcs = &rcs;
-
-    bool run_again = true;
-
-    InputFileReader inputFileReader;
-#if defined(HAVE_ZEROMQ)
-    auto inputZeroMQReader = make_shared<InputZeroMQReader>();
-#endif
-
-    auto inputTcpReader = make_shared<InputTcpReader>();
-
-    struct sigaction sa;
-    memset(&sa, 0, sizeof(struct sigaction));
-    sa.sa_handler = &signalHandler;
-
-    if (sigaction(SIGINT, &sa, NULL) == -1) {
-        perror("sigaction");
-        return EXIT_FAILURE;
-    }
-
-    while (true) {
-        int c = getopt(argc, argv, "a:C:c:f:F:g:G:hlm:o:O:r:T:u:V");
-        if (c == -1) {
-            break;
-        }
-
-        if (c != 'C') {
-            use_configuration_cmdline = true;
-        }
-
-        switch (c) {
-        case 'C':
-            use_configuration_file = true;
-            configuration_file = optarg;
-            break;
-
-        case 'a':
-            digitalgain = strtof(optarg, NULL);
-            break;
-        case 'c':
-            clockRate = strtol(optarg, NULL, 0);
-            break;
-        case 'f':
-#if defined(HAVE_OUTPUT_UHD)
-            if (useUHDOutput) {
-                fprintf(stderr, "Options -u and -f are mutually exclusive\n");
-                throw std::invalid_argument("Invalid command line options");
-            }
-#endif
-            outputName = optarg;
-            useFileOutput = 1;
-            break;
-        case 'F':
-#if defined(HAVE_OUTPUT_UHD)
-            outputuhd_conf.frequency = strtof(optarg, NULL);
-#endif
-            break;
-        case 'g':
-            gainMode = parse_gainmode(optarg);
-            break;
-        case 'G':
-#if defined(HAVE_OUTPUT_UHD)
-            outputuhd_conf.txgain = strtod(optarg, NULL);
-#endif
-            break;
-        case 'l':
-            loop = true;
-            break;
-        case 'o':
-            tist_offset_s = strtod(optarg, NULL);
-#if defined(HAVE_OUTPUT_UHD)
-            outputuhd_conf.enableSync = true;
-#endif
-            break;
-        case 'm':
-            dabMode = strtol(optarg, NULL, 0);
-            break;
-        case 'r':
-            outputRate = strtol(optarg, NULL, 0);
-            break;
-        case 'T':
-            filterTapsFilename = optarg;
-            break;
-        case 'u':
-#if defined(HAVE_OUTPUT_UHD)
-            if (useFileOutput) {
-                fprintf(stderr, "Options -u and -f are mutually exclusive\n");
-                throw std::invalid_argument("Invalid command line options");
-            }
-            outputuhd_conf.device = optarg;
-            outputuhd_conf.refclk_src = "internal";
-            outputuhd_conf.pps_src = "none";
-            outputuhd_conf.pps_polarity = "pos";
-            useUHDOutput = 1;
-#endif
-            break;
-        case 'V':
-            printVersion();
-            throw std::invalid_argument("");
-            break;
-        case '?':
-        case 'h':
-            printUsage(argv[0]);
-            throw std::invalid_argument("");
-            break;
-        default:
-            fprintf(stderr, "Option '%c' not coded yet!\n", c);
-            ret = -1;
-            throw std::invalid_argument("Invalid command line options");
-        }
-    }
-
-    std::cerr << "ODR-DabMod version " <<
-#if defined(GITVERSION)
-            GITVERSION
-#else
-            VERSION
-#endif
-            << std::endl;
-
-    std::cerr << "Compiled with features: " <<
-#if defined(HAVE_ZEROMQ)
-        "zeromq " <<
-#endif
-#if defined(HAVE_OUTPUT_UHD)
-        "output_uhd " <<
-#endif
-#if defined(HAVE_SOAPYSDR)
-        "output_soapysdr " <<
-#endif
-#if defined(__FAST_MATH__)
-        "fast-math" <<
-#endif
-        "\n";
-
-    if (use_configuration_file && use_configuration_cmdline) {
-        fprintf(stderr, "Warning: configuration file and command line parameters are defined:\n\t"
-                        "Command line parameters override settings in the configuration file !\n");
-    }
-
-    // No argument given ? You can't be serious ! Show usage.
-    if (argc == 1) {
-        printUsage(argv[0]);
-        throw std::invalid_argument("Invalid command line options");
-    }
-
-    // If only one argument is given, interpret as configuration file name
-    if (argc == 2) {
-        use_configuration_file = true;
-        configuration_file = argv[1];
-    }
-
-    if (use_configuration_file) {
-        // First read parameters from the file
-        using boost::property_tree::ptree;
-        ptree pt;
-
-        try {
-            read_ini(configuration_file, pt);
-        }
-        catch (boost::property_tree::ini_parser::ini_parser_error &e)
-        {
-            std::cerr << "Error, cannot read configuration file '" << configuration_file.c_str() << "'" << std::endl;
-            std::cerr << "       " << e.what() << std::endl;
-            throw std::runtime_error("Cannot read configuration file");
-        }
-
-        // remote controller:
-        if (pt.get("remotecontrol.telnet", 0) == 1) {
-            try {
-                int telnetport = pt.get<int>("remotecontrol.telnetport");
-                auto telnetrc = make_shared<RemoteControllerTelnet>(telnetport);
-                rcs.add_controller(telnetrc);
-            }
-            catch (std::exception &e) {
-                std::cerr << "Error: " << e.what() << "\n";
-                std::cerr << "       telnet remote control enabled, but no telnetport defined.\n";
-                throw std::runtime_error("Configuration error");
-            }
-        }
-
-#if defined(HAVE_ZEROMQ)
-        if (pt.get("remotecontrol.zmqctrl", 0) == 1) {
-            try {
-                std::string zmqCtrlEndpoint = pt.get("remotecontrol.zmqctrlendpoint", "");
-                std::cerr << "ZmqCtrlEndpoint: " << zmqCtrlEndpoint << std::endl;
-                auto zmqrc = make_shared<RemoteControllerZmq>(zmqCtrlEndpoint);
-                rcs.add_controller(zmqrc);
-            }
-            catch (std::exception &e) {
-                std::cerr << "Error: " << e.what() << "\n";
-                std::cerr << "       zmq remote control enabled, but no endpoint defined.\n";
-                throw std::runtime_error("Configuration error");
-            }
-        }
-#endif
-
-        // input params:
-        if (pt.get("input.loop", 0) == 1) {
-            loop = true;
-        }
-
-        inputTransport = pt.get("input.transport", "file");
-        inputMaxFramesQueued = pt.get("input.max_frames_queued",
-                ZMQ_INPUT_MAX_FRAME_QUEUE);
-
-        edi_max_delay_ms = pt.get("input.edi_max_delay", 0.0f);
-
-        inputName = pt.get("input.source", "/dev/stdin");
-
-        // log parameters:
-        if (pt.get("log.syslog", 0) == 1) {
-            LogToSyslog* log_syslog = new LogToSyslog();
-            etiLog.register_backend(log_syslog);
-        }
-
-        if (pt.get("log.filelog", 0) == 1) {
-            std::string logfilename;
-            try {
-                 logfilename = pt.get<std::string>("log.filename");
-            }
-            catch (std::exception &e) {
-                std::cerr << "Error: " << e.what() << "\n";
-                std::cerr << "       Configuration enables file log, but does not specify log filename\n";
-                throw std::runtime_error("Configuration error");
-            }
-
-            LogToFile* log_file = new LogToFile(logfilename);
-            etiLog.register_backend(log_file);
-        }
-
-        auto trace_filename = pt.get<std::string>("log.trace", "");
-        if (not trace_filename.empty()) {
-            LogTracer* tracer = new LogTracer(trace_filename);
-            etiLog.register_backend(tracer);
-        }
-
-
-        // modulator parameters:
-        const string gainMode_setting = pt.get("modulator.gainmode", "var");
-        gainMode = parse_gainmode(gainMode_setting);
-
-        dabMode = pt.get("modulator.mode", dabMode);
-        clockRate = pt.get("modulator.dac_clk_rate", (size_t)0);
-        digitalgain = pt.get("modulator.digital_gain", digitalgain);
-        outputRate = pt.get("modulator.rate", outputRate);
-
-        // FIR Filter parameters:
-        if (pt.get("firfilter.enabled", 0) == 1) {
-            filterTapsFilename = pt.get<std::string>("firfilter.filtertapsfile", "default");
-        }
-
-        // Output options
-        std::string output_selected;
-        try {
-             output_selected = pt.get<std::string>("output.output");
-        }
-        catch (std::exception &e) {
-            std::cerr << "Error: " << e.what() << "\n";
-            std::cerr << "       Configuration does not specify output\n";
-            throw std::runtime_error("Configuration error");
-        }
-
-        if (output_selected == "file") {
-            try {
-                outputName = pt.get<std::string>("fileoutput.filename");
-            }
-            catch (std::exception &e) {
-                std::cerr << "Error: " << e.what() << "\n";
-                std::cerr << "       Configuration does not specify file name for file output\n";
-                throw std::runtime_error("Configuration error");
-            }
-            useFileOutput = 1;
-
-            fileOutputFormat = pt.get("fileoutput.format", fileOutputFormat);
-        }
-#if defined(HAVE_OUTPUT_UHD)
-        else if (output_selected == "uhd") {
-            outputuhd_conf.device = pt.get("uhdoutput.device", "");
-            outputuhd_conf.usrpType = pt.get("uhdoutput.type", "");
-            outputuhd_conf.subDevice = pt.get("uhdoutput.subdevice", "");
-            outputuhd_conf.masterClockRate = pt.get<long>("uhdoutput.master_clock_rate", 0);
-
-            if (outputuhd_conf.device.find("master_clock_rate") != std::string::npos) {
-                std::cerr << "Warning:"
-                    "setting master_clock_rate in [uhd] device is deprecated !\n";
-            }
-
-            if (outputuhd_conf.device.find("type=") != std::string::npos) {
-                std::cerr << "Warning:"
-                    "setting type in [uhd] device is deprecated !\n";
-            }
-
-            outputuhd_conf.txgain = pt.get("uhdoutput.txgain", 0.0);
-            outputuhd_conf.frequency = pt.get<double>("uhdoutput.frequency", 0);
-            std::string chan = pt.get<std::string>("uhdoutput.channel", "");
-            outputuhd_conf.dabMode = dabMode;
-
-            if (outputuhd_conf.frequency == 0 && chan == "") {
-                std::cerr << "       UHD output enabled, but neither frequency nor channel defined.\n";
-                throw std::runtime_error("Configuration error");
-            }
-            else if (outputuhd_conf.frequency == 0) {
-                outputuhd_conf.frequency = parseChannel(chan);
-            }
-            else if (outputuhd_conf.frequency != 0 && chan != "") {
-                std::cerr << "       UHD output: cannot define both frequency and channel.\n";
-                throw std::runtime_error("Configuration error");
-            }
-
-            outputuhd_conf.lo_offset = pt.get<double>("uhdoutput.lo_offset", 0);
-
-            outputuhd_conf.refclk_src = pt.get("uhdoutput.refclk_source", "internal");
-            outputuhd_conf.pps_src = pt.get("uhdoutput.pps_source", "none");
-            outputuhd_conf.pps_polarity = pt.get("uhdoutput.pps_polarity", "pos");
-
-            std::string behave = pt.get("uhdoutput.behaviour_refclk_lock_lost", "ignore");
-
-            if (behave == "crash") {
-                outputuhd_conf.refclk_lock_loss_behaviour = CRASH;
-            }
-            else if (behave == "ignore") {
-                outputuhd_conf.refclk_lock_loss_behaviour = IGNORE;
-            }
-            else {
-                std::cerr << "Error: UHD output: behaviour_refclk_lock_lost invalid." << std::endl;
-                throw std::runtime_error("Configuration error");
-            }
-
-            outputuhd_conf.maxGPSHoldoverTime = pt.get("uhdoutput.max_gps_holdover_time", 0);
-
-            useUHDOutput = 1;
-        }
-#endif
-#if defined(HAVE_SOAPYSDR)
-        else if (output_selected == "soapysdr") {
-            outputsoapy_conf.device = pt.get("soapyoutput.device", "");
-            outputsoapy_conf.masterClockRate = pt.get<long>("soapyoutput.master_clock_rate", 0);
-
-            outputsoapy_conf.txgain = pt.get("soapyoutput.txgain", 0.0);
-            outputsoapy_conf.frequency = pt.get<double>("soapyoutput.frequency", 0);
-            std::string chan = pt.get<std::string>("soapyoutput.channel", "");
-            outputsoapy_conf.dabMode = dabMode;
-
-            if (outputsoapy_conf.frequency == 0 && chan == "") {
-                std::cerr << "       soapy output enabled, but neither frequency nor channel defined.\n";
-                throw std::runtime_error("Configuration error");
-            }
-            else if (outputsoapy_conf.frequency == 0) {
-                outputsoapy_conf.frequency =  parseChannel(chan);
-            }
-            else if (outputsoapy_conf.frequency != 0 && chan != "") {
-                std::cerr << "       soapy output: cannot define both frequency and channel.\n";
-                throw std::runtime_error("Configuration error");
-            }
-
-            useSoapyOutput = 1;
-        }
-#endif
-#if defined(HAVE_ZEROMQ)
-        else if (output_selected == "zmq") {
-            outputName = pt.get<std::string>("zmqoutput.listen");
-            zmqOutputSocketType = pt.get<std::string>("zmqoutput.socket_type");
-            useZeroMQOutput = 1;
-        }
-#endif
-        else {
-            std::cerr << "Error: Invalid output defined.\n";
-            throw std::runtime_error("Configuration error");
-        }
-
-#if defined(HAVE_OUTPUT_UHD)
-        outputuhd_conf.enableSync = (pt.get("delaymanagement.synchronous", 0) == 1);
-        if (outputuhd_conf.enableSync) {
-            std::string delay_mgmt = pt.get<std::string>("delaymanagement.management", "");
-            std::string fixedoffset = pt.get<std::string>("delaymanagement.fixedoffset", "");
-            std::string offset_filename = pt.get<std::string>("delaymanagement.dynamicoffsetfile", "");
-
-            if (not(delay_mgmt.empty() and fixedoffset.empty() and offset_filename.empty())) {
-                std::cerr << "Warning: you are using the old config syntax for the offset management.\n";
-                std::cerr << "         Please see the example.ini configuration for the new settings.\n";
-            }
-
-            try {
-                tist_offset_s = pt.get<double>("delaymanagement.offset");
-            }
-            catch (std::exception &e) {
-                std::cerr << "Error: delaymanagement: synchronous is enabled, but no offset defined!\n";
-                throw std::runtime_error("Configuration error");
-            }
-        }
-
-        outputuhd_conf.muteNoTimestamps = (pt.get("delaymanagement.mutenotimestamps", 0) == 1);
-#endif
-
-        /* Read TII parameters from config file */
-        tiiConfig.enable       = pt.get("tii.enable", 0);
-        tiiConfig.comb         = pt.get("tii.comb", 0);
-        tiiConfig.pattern      = pt.get("tii.pattern", 0);
-        tiiConfig.old_variant  = pt.get("tii.old_variant", 0);
-    }
-
-    etiLog.level(info) << "Starting up version " <<
-#if defined(GITVERSION)
-            GITVERSION;
-#else
-            VERSION;
-#endif
-
-
-    // When using the FIRFilter, increase the modulator offset pipelining delay
-    // by the correct amount
-    if (not filterTapsFilename.empty()) {
-        tist_delay_stages += FIRFILTER_PIPELINE_DELAY;
-    }
-
-    // Setting ETI input filename
-    if (use_configuration_cmdline && inputName == "") {
-        if (optind < argc) {
-            inputName = argv[optind++];
-
-            if (inputName.substr(0, 4) == "zmq+" &&
-                inputName.find("://") != std::string::npos) {
-                // if the name starts with zmq+XYZ://somewhere:port
-                inputTransport = "zeromq";
-            }
-            else if (inputName.substr(0, 6) == "tcp://") {
-                inputTransport = "tcp";
-            }
-            else if (inputName.substr(0, 6) == "udp://") {
-                inputTransport = "edi";
-            }
-        }
-        else {
-            inputName = "/dev/stdin";
-        }
-    }
-
-    // Checking unused arguments
-    if (use_configuration_cmdline && optind != argc) {
-        fprintf(stderr, "Invalid arguments:");
-        while (optind != argc) {
-            fprintf(stderr, " %s", argv[optind++]);
-        }
-        fprintf(stderr, "\n");
-        printUsage(argv[0]);
-        ret = -1;
-        etiLog.level(error) << "Received invalid command line arguments";
-        throw std::invalid_argument("Invalid command line options");
-    }
-
-    if (!useFileOutput && !useUHDOutput && !useZeroMQOutput && !useSoapyOutput) {
-        etiLog.level(error) << "Output not specified";
-        fprintf(stderr, "Must specify output !");
-        throw std::runtime_error("Configuration error");
-    }
-
->>>>>>> 0bdb1ce8
     // Print settings
     fprintf(stderr, "Input\n");
     fprintf(stderr, "  Type: %s\n", mod_settings.inputTransport.c_str());
