--- conflicted
+++ resolved
@@ -317,23 +317,7 @@
         }
         Flowgraph flowgraph;
 
-<<<<<<< HEAD
-        auto modulator = make_shared<DabModulator>(
-                ediReader,
-                mod_settings.tiiConfig,
-                mod_settings.outputRate,
-                mod_settings.clockRate,
-                mod_settings.dabMode,
-                mod_settings.gainMode,
-                mod_settings.digitalgain,
-                mod_settings.normalise,
-                mod_settings.gainmodeVariance,
-                mod_settings.filterTapsFilename,
-                mod_settings.polyCoefFilename,
-                mod_settings.polyNumThreads);
-=======
         auto modulator = make_shared<DabModulator>(ediReader, mod_settings);
->>>>>>> 1cfebd56
 
         if (format_converter) {
             flowgraph.connect(modulator, format_converter);
@@ -427,23 +411,7 @@
             m.etiReader = &etiReader;
 
             auto input = make_shared<InputMemory>(&m.data);
-<<<<<<< HEAD
-            auto modulator = make_shared<DabModulator>(
-                    etiReader,
-                    mod_settings.tiiConfig,
-                    mod_settings.outputRate,
-                    mod_settings.clockRate,
-                    mod_settings.dabMode,
-                    mod_settings.gainMode,
-                    mod_settings.digitalgain,
-                    mod_settings.normalise,
-                    mod_settings.gainmodeVariance,
-                    mod_settings.filterTapsFilename,
-                    mod_settings.polyCoefFilename,
-                    mod_settings.polyNumThreads);
-=======
             auto modulator = make_shared<DabModulator>(etiReader, mod_settings);
->>>>>>> 1cfebd56
 
             if (format_converter) {
                 flowgraph.connect(modulator, format_converter);
