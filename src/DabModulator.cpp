--- conflicted
+++ resolved
@@ -55,34 +55,12 @@
 #include "RemoteControl.h"
 #include "Log.h"
 
-<<<<<<< HEAD
-DabModulator::DabModulator(
-        EtiSource& etiSource,
-        tii_config_t& tiiConfig,
-        unsigned outputRate, unsigned clockRate,
-        unsigned dabMode, GainMode gainMode,
-        float& digGain, float normalise,
-        float gainmodeVariance,
-        const std::string& filterTapsFilename,
-        const std::string& polyCoefFilename,
-        unsigned int polyNumThreads
-        ) :
-=======
 DabModulator::DabModulator(EtiSource& etiSource,
                            const mod_settings_t& settings) :
->>>>>>> 1cfebd56
     ModInput(),
     m_settings(settings),
     myEtiSource(etiSource),
-<<<<<<< HEAD
-    myFlowgraph(NULL),
-    myFilterTapsFilename(filterTapsFilename),
-    myPolyCoefFilename(polyCoefFilename),
-    myPolyNumThreads(polyNumThreads),
-    myTiiConfig(tiiConfig)
-=======
     myFlowgraph()
->>>>>>> 1cfebd56
 {
     PDEBUG("DabModulator::DabModulator(%u, %u, %u, %zu) @ %p\n",
             outputRate, clockRate, dabMode, (size_t)gainMode, this);
@@ -226,20 +204,9 @@
         }
 
         shared_ptr<MemlessPoly> cifPoly;
-<<<<<<< HEAD
-        if (not myPolyCoefFilename.empty()) {
-            cifPoly = make_shared<MemlessPoly>(
-                    myPolyCoefFilename, myPolyNumThreads);
-=======
         if (not m_settings.polyCoefFilename.empty()) {
-            cifPoly = make_shared<MemlessPoly>(m_settings.polyCoefFilename);
-            etiLog.level(debug) << m_settings.polyCoefFilename << "\n";
-            etiLog.level(debug) << cifPoly->m_coefs[0] << " " <<
-                cifPoly->m_coefs[1] << " "<< cifPoly->m_coefs[2] << " "<<
-                cifPoly->m_coefs[3] << " "<< cifPoly->m_coefs[4] << " "<<
-                cifPoly->m_coefs[5] << " "<< cifPoly->m_coefs[6] << " "<<
-                cifPoly->m_coefs[7] << "\n";
->>>>>>> 1cfebd56
+            cifPoly = make_shared<MemlessPoly>(m_settings.polyCoefFilename,
+                                               m_settings.polyNumThreads);
             rcs.enrol(cifPoly.get());
         }
 
