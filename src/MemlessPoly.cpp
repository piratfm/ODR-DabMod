--- conflicted
+++ resolved
@@ -181,7 +181,6 @@
         const complexf *__restrict in, size_t start, size_t stop,
         complexf *__restrict out)
 {
-<<<<<<< HEAD
     for (size_t i = start; i < stop; i+=1) {
 
         float in_mag_sq = in[i].real() * in[i].real() + in[i].imag() * in[i].imag();
@@ -191,14 +190,14 @@
               ( coefs_am[1] + in_mag_sq *
                 ( coefs_am[2] + in_mag_sq *
                   ( coefs_am[3] + in_mag_sq *
-                    ( coefs_am[4] + in_mag_sq )))));
+                    coefs_am[4]))));
 
         float phase_correction = -1 *
             ( coefs_pm[0] + in_mag_sq *
               ( coefs_pm[1] + in_mag_sq *
                 ( coefs_pm[2] + in_mag_sq *
                   ( coefs_pm[3] + in_mag_sq *
-                    ( coefs_pm[4] + in_mag_sq )))));
+                    coefs_pm[4]))));
 
         float phase_correction_sq = phase_correction * phase_correction;
 
@@ -215,17 +214,6 @@
                         (0.00833333f)));
 
         out[i] = in[i] * amplitude_correction * complex<float>(re, im);
-=======
-    for (size_t i = start; i < stop; i++) {
-        const float in_mag_sq = std::norm(in[i]);
-        out[i] =
-            in[i] *
-            ( coefs[0] + in_mag_sq *
-              ( coefs[1] + in_mag_sq *
-                ( coefs[2] + in_mag_sq *
-                  ( coefs[3] + in_mag_sq *
-                    ( coefs[4] + in_mag_sq )))));
->>>>>>> cedc4708
     }
 }
 
