--- conflicted
+++ resolved
@@ -75,10 +75,6 @@
     size_t myNullSize;
     size_t mySymSize;
     size_t myFicSizeOut;
-<<<<<<< HEAD
-    size_t myFicSizeIn;
-=======
->>>>>>> 95f556cf
 
     std::shared_ptr<OutputMemory> myOutput;
 };
