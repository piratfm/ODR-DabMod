--- conflicted
+++ resolved
@@ -79,20 +79,11 @@
     float cfrClip = 1.0f;
     float cfrErrorClip = 1.0f;
 
-<<<<<<< HEAD
-#if defined(HAVE_OUTPUT_UHD) || defined(HAVE_SOAPYSDR)
-    Output::SDRDeviceConfig sdr_device_config;
-=======
     // Settings for the OFDM windowing
     unsigned ofdmWindowOverlap = 0;
 
-#if defined(HAVE_OUTPUT_UHD)
-    OutputUHDConfig outputuhd_conf;
-#endif
-
-#if defined(HAVE_SOAPYSDR)
-    OutputSoapyConfig outputsoapy_conf;
->>>>>>> 51595993
+#if defined(HAVE_OUTPUT_UHD) || defined(HAVE_SOAPYSDR)
+    Output::SDRDeviceConfig sdr_device_config;
 #endif
 
 };
