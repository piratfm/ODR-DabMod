--- conflicted
+++ resolved
@@ -1,506 +1,3 @@
 # -*- coding: utf-8 -*-
-#
-# DPD Calculation Engine, model implementation.
-#
-# http://www.opendigitalradio.org
-# Licence: The MIT License, see notice at the end of this file
-
-import datetime
-import os
-import logging
-
-logging_path = os.path.dirname(logging.getLoggerClass().root.handlers[0].baseFilename)
-
-import numpy as np
-import matplotlib.pyplot as plt
-from sklearn import linear_model
-
-<<<<<<< HEAD
-class PolyModel:
-    """Calculates new coefficients using the measurement and the old
-=======
-
-class Model:
-    """Calculates new coefficients using the measurement and the previous
->>>>>>> bf32d4e1
-    coefficients"""
-
-    def __init__(self,
-                 c,
-                 SA,
-                 MER,
-                 coefs_am,
-                 coefs_pm,
-                 learning_rate_am=0.1,
-                 learning_rate_pm=0.1,
-                 plot=False):
-        logging.debug("Initialising Poly Model")
-        self.c = c
-        self.SA = SA
-        self.MER = MER
-
-        self.learning_rate_am = learning_rate_am
-        self.learning_rate_pm = learning_rate_pm
-
-        if coefs_am is None:
-            self.coefs_am = [1.0, 0, 0, 0, 0]
-        else:
-            self.coefs_am = coefs_am
-        self.coefs_am_history = [coefs_am, ]
-        self.mses_am = []
-        self.errs_am = []
-
-        self.tx_mers = []
-        self.rx_mers = []
-
-        if coefs_pm is None:
-            self.coefs_pm = [0, 0, 0, 0, 0]
-        else:
-            self.coefs_pm = coefs_pm
-        self.coefs_pm_history = [coefs_pm, ]
-        self.errs_pm = []
-
-        self.plot = plot
-
-<<<<<<< HEAD
-    def train(self, tx_dpd, rx_received):
-        """Give new training data to the model"""
-=======
-    def sample_uniformly(self, tx_dpd, rx_received, n_bins=5):
-        """This function returns tx and rx samples in a way
-        that the tx amplitudes have an approximate uniform 
-        distribution with respect to the tx_dpd amplitudes"""
-        mask = np.logical_and((np.abs(tx_dpd) > 0.01), (np.abs(rx_received) > 0.01))
-        tx_dpd = tx_dpd[mask]
-        rx_received = rx_received[mask]
-
-        txframe_aligned_abs = np.abs(tx_dpd)
-        ccdf_min = 0
-        ccdf_max = np.max(txframe_aligned_abs)
-        tx_hist, ccdf_edges = np.histogram(txframe_aligned_abs,
-                                           bins=n_bins,
-                                           range=(ccdf_min, ccdf_max))
-        n_choise = np.min(tx_hist)
-        tx_choice = np.zeros(n_choise * n_bins, dtype=np.complex64)
-        rx_choice = np.zeros(n_choise * n_bins, dtype=np.complex64)
-
-        for idx, bin in enumerate(tx_hist):
-            indices = np.where((txframe_aligned_abs >= ccdf_edges[idx]) &
-                               (txframe_aligned_abs <= ccdf_edges[idx + 1]))[0]
-            indices_choise = np.random.choice(indices,
-                                              n_choise,
-                                              replace=False)
-            rx_choice[idx * n_choise:(idx + 1) * n_choise] = \
-                rx_received[indices_choise]
-            tx_choice[idx * n_choise:(idx + 1) * n_choise] = \
-                tx_dpd[indices_choise]
-
-        assert isinstance(rx_choice[0], np.complex64), \
-            "rx_choice is not complex64 but {}".format(rx_choice[0].dtype)
-        assert isinstance(tx_choice[0], np.complex64), \
-            "tx_choice is not complex64 but {}".format(tx_choice[0].dtype)
-
-        return tx_choice, rx_choice
-
-    def dpd_amplitude(self, sig, coefs=None):
-        if coefs is None:
-            coefs = self.coefs_am
-        assert isinstance(sig[0], np.complex64), "Sig is not complex64 but {}".format(sig[0].dtype)
-        sig_abs = np.abs(sig)
-        A_sig = np.vstack([np.ones(sig_abs.shape),
-                           sig_abs ** 1,
-                           sig_abs ** 2,
-                           sig_abs ** 3,
-                           sig_abs ** 4,
-                           ]).T
-        sig_dpd = sig * np.sum(A_sig * coefs, axis=1)
-        return sig_dpd, A_sig
-
-    def dpd_phase(self, sig, coefs=None):
-        if coefs is None:
-            coefs = self.coefs_pm
-        assert isinstance(sig[0], np.complex64), "Sig is not complex64 but {}".format(sig[0].dtype)
-        sig_abs = np.abs(sig)
-        A_phase = np.vstack([np.ones(sig_abs.shape),
-                             sig_abs ** 1,
-                             sig_abs ** 2,
-                             sig_abs ** 3,
-                             sig_abs ** 4,
-                             ]).T
-        phase_diff_est = np.sum(A_phase * coefs, axis=1)
-        return phase_diff_est, A_phase
-
-    def _next_am_coefficent(self, tx_choice, rx_choice):
-        """Calculate new coefficients for AM/AM correction"""
-        rx_dpd, rx_A = self.dpd_amplitude(rx_choice)
-        rx_dpd = rx_dpd * (
-            np.median(np.abs(tx_choice)) /
-            np.median(np.abs(rx_dpd)))
-        err = np.abs(rx_dpd) - np.abs(tx_choice)
-        mse = np.mean(np.abs((rx_dpd - tx_choice) ** 2))
-        self.mses_am.append(mse)
-        self.errs_am.append(np.mean(err ** 2))
-
-        a_delta = np.linalg.lstsq(rx_A, err)[0]
-        new_coefs_am = self.coefs_am - self.learning_rate_am * a_delta
-        new_coefs_am = new_coefs_am * (self.coefs_am[0] / new_coefs_am[0])
-        return new_coefs_am
-
-    def _next_pm_coefficent(self, tx_choice, rx_choice):
-        """Calculate new coefficients for AM/PM correction
-        Assuming deviations smaller than pi/2"""
-        phase_diff_choice = np.angle(
-            (rx_choice * tx_choice.conjugate()) /
-            (np.abs(rx_choice) * np.abs(tx_choice))
-        )
-        plt.hist(phase_diff_choice)
-        plt.savefig('/tmp/hist_' + str(np.random.randint(0, 1000)) + '.svg')
-        plt.close()
-        phase_diff_est, phase_A = self.dpd_phase(rx_choice)
-        err_phase = phase_diff_est - phase_diff_choice
-        self.errs_pm.append(np.mean(np.abs(err_phase ** 2)))
-
-        p_delta = np.linalg.lstsq(phase_A, err_phase)[0]
-        new_coefs_pm = self.coefs_pm - self.learning_rate_pm * p_delta
-
-        return new_coefs_pm, phase_diff_choice
-
-    def get_next_coefs(self, tx_dpd, rx_received):
->>>>>>> bf32d4e1
-        # Check data type
-        assert tx_dpd[0].dtype == np.complex64, \
-            "tx_dpd is not complex64 but {}".format(tx_dpd[0].dtype)
-        assert rx_received[0].dtype == np.complex64, \
-            "rx_received is not complex64 but {}".format(rx_received[0].dtype)
-        # Check if signals have same normalization
-        normalization_error = np.abs(np.median(np.abs(tx_dpd)) -
-                                     np.median(np.abs(rx_received))) / (
-                                  np.median(np.abs(tx_dpd)) + np.median(np.abs(rx_received)))
-        assert normalization_error < 0.01, "Non normalized signals"
-
-<<<<<<< HEAD
-        tx_choice, rx_choice = self._sample_uniformly(tx_dpd, rx_received)
-=======
-        if logging.getLogger().getEffectiveLevel() == logging.DEBUG:
-            dt = datetime.datetime.now().isoformat()
-            tx_dpd.tofile(logging_path + "/tx_dpd_" + dt + ".iq")
-            rx_received.tofile(logging_path + "/rx_received_" + dt + ".iq")
-
-        tx_choice, rx_choice = self.sample_uniformly(tx_dpd, rx_received)
->>>>>>> bf32d4e1
-        new_coefs_am = self._next_am_coefficent(tx_choice, rx_choice)
-        new_coefs_pm, phase_diff_choice = self._next_pm_coefficent(tx_choice, rx_choice)
-
-        logging.debug('txframe: min {:.2f}, max {:.2f}, ' \
-                      'median {:.2f}; rxframe: min {:.2f}, max {:.2f}, ' \
-                      'median {:.2f}; new coefs_am {};' \
-                      'new_coefs_pm {}'.format(
-            np.min(np.abs(tx_dpd)),
-            np.max(np.abs(tx_dpd)),
-            np.median(np.abs(tx_dpd)),
-            np.min(np.abs(rx_choice)),
-            np.max(np.abs(rx_choice)),
-            np.median(np.abs(rx_choice)),
-            new_coefs_am,
-            new_coefs_pm))
-
-        if logging.getLogger().getEffectiveLevel() == logging.DEBUG and self.plot:
-            off = self.SA.calc_offset(tx_dpd)
-            tx_mer = self.MER.calc_mer(tx_dpd[off:off + self.c.T_U])
-            rx_mer = self.MER.calc_mer(rx_received[off:off + self.c.T_U], debug=True)
-            self.tx_mers.append(tx_mer)
-            self.rx_mers.append(rx_mer)
-
-        if logging.getLogger().getEffectiveLevel() == logging.DEBUG and self.plot:
-            dt = datetime.datetime.now().isoformat()
-            fig_path = logging_path + "/" + dt + "_Model.svg"
-
-            fig = plt.figure(figsize=(2 * 6, 2 * 6))
-
-            i_sub = 1
-
-            ax = plt.subplot(4, 2, i_sub)
-            i_sub += 1
-            ax.plot(np.abs(tx_dpd[:128]),
-                    label="TX sent",
-                    linestyle=":")
-            ax.plot(np.abs(rx_received[:128]),
-                    label="RX received",
-                    color="red")
-            ax.set_title("Synchronized Signals of Iteration {}"
-                         .format(len(self.coefs_am_history)))
-            ax.set_xlabel("Samples")
-            ax.set_ylabel("Amplitude")
-            ax.text(0, 0, "TX (max {:01.3f}, mean {:01.3f}, " \
-                          "median {:01.3f})".format(
-                np.max(np.abs(tx_dpd)),
-                np.mean(np.abs(tx_dpd)),
-                np.median(np.abs(tx_dpd))
-            ), size=8)
-            ax.legend(loc=4)
-
-            ax = plt.subplot(4, 2, i_sub)
-            i_sub += 1
-            ccdf_min, ccdf_max = 0, 1
-            tx_hist, ccdf_edges = np.histogram(np.abs(tx_dpd),
-                                               bins=60,
-                                               range=(ccdf_min, ccdf_max))
-            tx_hist_normalized = tx_hist.astype(float) / np.sum(tx_hist)
-            ccdf = 1.0 - np.cumsum(tx_hist_normalized)
-            ax.semilogy(ccdf_edges[:-1], ccdf, label="CCDF")
-            ax.semilogy(ccdf_edges[:-1],
-                        tx_hist_normalized,
-                        label="Histogram",
-                        drawstyle='steps')
-            ax.legend(loc=4)
-            ax.set_ylim(1e-5, 2)
-            ax.set_title("Complementary Cumulative Distribution Function")
-            ax.set_xlabel("TX Amplitude")
-            ax.set_ylabel("Ratio of Samples larger than x")
-
-            ax = plt.subplot(4, 2, i_sub)
-            i_sub += 1
-            ax.semilogy(np.array(self.mses_am) + 1e-10, label="log(MSE)")
-            ax.semilogy(np.array(self.errs_am) + 1e-10, label="log(ERR)")
-            ax.legend(loc=4)
-            ax.set_title("MSE History")
-            ax.set_xlabel("Iterations")
-            ax.set_ylabel("MSE")
-
-            ax = plt.subplot(4, 2, i_sub)
-            i_sub += 1
-            ax.plot(self.tx_mers, label="TX MER")
-            ax.plot(self.rx_mers, label="RX MER")
-            ax.legend(loc=4)
-            ax.set_title("MER History")
-            ax.set_xlabel("Iterations")
-            ax.set_ylabel("MER")
-
-            ax = plt.subplot(4, 2, i_sub)
-            rx_range = np.linspace(0, 1, num=100, dtype=np.complex64)
-            rx_range_dpd = self._dpd_amplitude(rx_range)[0]
-            rx_range_dpd_new = self._dpd_amplitude(rx_range, new_coefs_am)[0]
-            i_sub += 1
-            ax.scatter(
-                np.abs(tx_choice),
-                np.abs(rx_choice),
-                s=0.1)
-            ax.plot(rx_range_dpd / self.coefs_am[0], rx_range, linewidth=0.25, label="current")
-            ax.plot(rx_range_dpd_new / self.coefs_am[0], rx_range, linewidth=0.25, label="next")
-            ax.set_ylim(0, 1)
-            ax.set_xlim(0, 1)
-            ax.legend()
-            ax.set_title("Amplifier Characteristic")
-            ax.set_xlabel("TX Amplitude")
-            ax.set_ylabel("RX Amplitude")
-
-            ax = plt.subplot(4, 2, i_sub)
-            i_sub += 1
-            coefs_am_history = np.array(self.coefs_am_history)
-            for idx, coef_hist in enumerate(coefs_am_history.T):
-                ax.plot(coef_hist,
-                        label="Coef {}".format(idx),
-                        linewidth=0.5)
-            ax.legend(loc=4)
-            ax.set_title("AM/AM Coefficient History")
-            ax.set_xlabel("Iterations")
-            ax.set_ylabel("Coefficient Value")
-
-            phase_range = np.linspace(0, 1, num=100, dtype=np.complex64)
-            phase_range_dpd = self._dpd_phase(phase_range)[0]
-            phase_range_dpd_new = self._dpd_phase(phase_range,
-                                                 coefs=new_coefs_pm)[0]
-            ax = plt.subplot(4, 2, i_sub)
-            i_sub += 1
-            ax.scatter(
-                np.abs(tx_choice),
-                np.rad2deg(phase_diff_choice),
-                s=0.1)
-            ax.plot(
-                np.abs(phase_range),
-                np.rad2deg(phase_range_dpd),
-                linewidth=0.25,
-                label="current")
-            ax.plot(
-                np.abs(phase_range),
-                np.rad2deg(phase_range_dpd_new),
-                linewidth=0.25,
-                label="next")
-            ax.set_ylim(-180, 180)
-            ax.set_xlim(0, 1)
-            ax.legend()
-            ax.set_title("Amplifier Characteristic")
-            ax.set_xlabel("TX Amplitude")
-            ax.set_ylabel("Phase Difference")
-
-            ax = plt.subplot(4, 2, i_sub)
-            i_sub += 1
-            coefs_pm_history = np.array(self.coefs_pm_history)
-            for idx, coef_phase_hist in enumerate(coefs_pm_history.T):
-                ax.plot(coef_phase_hist,
-                        label="Coef {}".format(idx),
-                        linewidth=0.5)
-            ax.legend(loc=4)
-            ax.set_title("AM/PM Coefficient History")
-            ax.set_xlabel("Iterations")
-            ax.set_ylabel("Coefficient Value")
-
-            fig.tight_layout()
-            fig.savefig(fig_path)
-            plt.close(fig)
-
-        self.coefs_am = new_coefs_am
-        self.coefs_am_history.append(self.coefs_am)
-        self.coefs_pm = new_coefs_pm
-        self.coefs_pm_history.append(self.coefs_pm)
-
-    def get_dpd_data(self):
-        return "poly", self.coefs_am, self.coefs_pm
-
-    def _sample_uniformly(self, tx_dpd, rx_received, n_bins=5):
-        """This function returns tx and rx samples in a way
-        that the tx amplitudes have an approximate uniform 
-        distribution with respect to the tx_dpd amplitudes"""
-        mask = np.logical_and((np.abs(tx_dpd) > 0.01), (np.abs(rx_received) > 0.01))
-        tx_dpd = tx_dpd[mask]
-        rx_received = rx_received[mask]
-
-        txframe_aligned_abs = np.abs(tx_dpd)
-        ccdf_min = 0
-        ccdf_max = np.max(txframe_aligned_abs)
-        tx_hist, ccdf_edges = np.histogram(txframe_aligned_abs,
-                                           bins=n_bins,
-                                           range=(ccdf_min, ccdf_max))
-        n_choise = np.min(tx_hist)
-        tx_choice = np.zeros(n_choise * n_bins, dtype=np.complex64)
-        rx_choice = np.zeros(n_choise * n_bins, dtype=np.complex64)
-
-        for idx, bin in enumerate(tx_hist):
-            indices = np.where((txframe_aligned_abs >= ccdf_edges[idx]) &
-                               (txframe_aligned_abs <= ccdf_edges[idx + 1]))[0]
-            indices_choise = np.random.choice(indices,
-                                              n_choise,
-                                              replace=False)
-            rx_choice[idx * n_choise:(idx + 1) * n_choise] = \
-                rx_received[indices_choise]
-            tx_choice[idx * n_choise:(idx + 1) * n_choise] = \
-                tx_dpd[indices_choise]
-
-        assert isinstance(rx_choice[0], np.complex64), \
-            "rx_choice is not complex64 but {}".format(rx_choice[0].dtype)
-        assert isinstance(tx_choice[0], np.complex64), \
-            "tx_choice is not complex64 but {}".format(tx_choice[0].dtype)
-
-        return tx_choice, rx_choice
-
-    def _dpd_amplitude(self, sig, coefs=None):
-        if coefs is None:
-            coefs = self.coefs_am
-        assert isinstance(sig[0], np.complex64), "Sig is not complex64 but {}".format(sig[0].dtype)
-        sig_abs = np.abs(sig)
-        A_sig = np.vstack([np.ones(sig_abs.shape),
-                           sig_abs ** 1,
-                           sig_abs ** 2,
-                           sig_abs ** 3,
-                           sig_abs ** 4,
-                           ]).T
-        sig_dpd = sig * np.sum(A_sig * coefs, axis=1)
-        return sig_dpd, A_sig
-
-    def _dpd_phase(self, sig, coefs=None):
-        if coefs is None:
-            coefs = self.coefs_pm
-        assert isinstance(sig[0], np.complex64), "Sig is not complex64 but {}".format(sig[0].dtype)
-        sig_abs = np.abs(sig)
-        A_phase = np.vstack([np.ones(sig_abs.shape),
-                             sig_abs ** 1,
-                             sig_abs ** 2,
-                             sig_abs ** 3,
-                             sig_abs ** 4,
-                             ]).T
-        phase_diff_est = np.sum(A_phase * coefs, axis=1)
-        return phase_diff_est, A_phase
-
-    def _next_am_coefficent(self, tx_choice, rx_choice):
-        """Calculate new coefficients for AM/AM correction"""
-        rx_dpd, rx_A = self._dpd_amplitude(rx_choice)
-        rx_dpd = rx_dpd * (
-            np.median(np.abs(tx_choice)) /
-            np.median(np.abs(rx_dpd)))
-        err = np.abs(rx_dpd) - np.abs(tx_choice)
-        mse = np.mean(np.abs((rx_dpd - tx_choice) ** 2))
-        self.mses_am.append(mse)
-        self.errs_am.append(np.mean(err**2))
-
-        reg = linear_model.Ridge(alpha=0.00001)
-        reg.fit(rx_A, err)
-        a_delta = reg.coef_
-        new_coefs_am = self.coefs_am - self.learning_rate_am * a_delta
-        new_coefs_am = new_coefs_am * (self.coefs_am[0] / new_coefs_am[0])
-        return new_coefs_am
-
-    def _next_pm_coefficent(self, tx_choice, rx_choice):
-        """Calculate new coefficients for AM/PM correction
-        Assuming deviations smaller than pi/2"""
-        phase_diff_choice = np.angle(
-            (rx_choice * tx_choice.conjugate()) /
-            (np.abs(rx_choice) * np.abs(tx_choice))
-        )
-        plt.hist(phase_diff_choice)
-        plt.savefig('/tmp/hist_' + str(np.random.randint(0,1000)) + '.svg')
-        plt.clf()
-        phase_diff_est, phase_A = self._dpd_phase(rx_choice)
-        err_phase = phase_diff_est - phase_diff_choice
-        self.errs_pm.append(np.mean(np.abs(err_phase ** 2)))
-
-        reg = linear_model.Ridge(alpha=0.00001)
-        reg.fit(phase_A, err_phase)
-        p_delta = reg.coef_
-        new_coefs_pm = self.coefs_pm - self.learning_rate_pm * p_delta
-
-        return new_coefs_pm, phase_diff_choice
-
-class LutModel:
-    """Implements a model that calculates lookup table coefficients"""
-
-    def __init__(self,
-                 c,
-                 SA,
-                 MER,
-                 learning_rate=1.,
-                 plot=False):
-        logging.debug("Initialising LUT Model")
-        self.c = c
-        self.SA = SA
-        self.MER = MER
-        self.learning_rate = learning_rate
-        self.plot = plot
-
-    def train(self, tx_dpd, rx_received):
-        pass
-
-    def get_dpd_data(self):
-        return ("lut", np.ones(32, dtype=np.complex64))
-
-# The MIT License (MIT)
-#
-# Copyright (c) 2017 Andreas Steger
-# Copyright (c) 2017 Matthias P. Braendli
-#
-# Permission is hereby granted, free of charge, to any person obtaining a copy
-# of this software and associated documentation files (the "Software"), to deal
-# in the Software without restriction, including without limitation the rights
-# to use, copy, modify, merge, publish, distribute, sublicense, and/or sell
-# copies of the Software, and to permit persons to whom the Software is
-# furnished to do so, subject to the following conditions:
-#
-# The above copyright notice and this permission notice shall be included in all
-# copies or substantial portions of the Software.
-#
-# THE SOFTWARE IS PROVIDED "AS IS", WITHOUT WARRANTY OF ANY KIND, EXPRESS OR
-# IMPLIED, INCLUDING BUT NOT LIMITED TO THE WARRANTIES OF MERCHANTABILITY,
-# FITNESS FOR A PARTICULAR PURPOSE AND NONINFRINGEMENT. IN NO EVENT SHALL THE
-# AUTHORS OR COPYRIGHT HOLDERS BE LIABLE FOR ANY CLAIM, DAMAGES OR OTHER
-# LIABILITY, WHETHER IN AN ACTION OF CONTRACT, TORT OR OTHERWISE, ARISING FROM,
-# OUT OF OR IN CONNECTION WITH THE SOFTWARE OR THE USE OR OTHER DEALINGS IN THE
-# SOFTWARE.+from src.Model_Poly import Poly
+from src.Model_Lut import Lut